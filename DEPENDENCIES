core:
  kind:
  clusterctl: v1.4.3
  cluster-api: v1.4.3
  capi-kubeadm-bootstrap-system: v1.4.3
  capi-kubeadm-control-plane-system: v1.4.3
  calico:
    calicoctl: v3.25.1
    tigera-operator: v1.25.9
  cluster-autoscaler: 9.28.0
  pause: v3.9
aws:
  clusterawsadm: v2.1.4
  cluster-api-aws: v2.1.4-0.4.0
  cluster-api-aws-templates: v2.1.4
  eks-addons:
    aws-ebs-csi-driver: v1.17.0-eksbuild.1
    coredns: v1.9.3-eksbuild.3
    kube-proxy: v1.25.9-eksbuild.1
    vpc-cni: v1.12.6-eksbuild.1
azure:
  azuredisk-csi-driver: v1.27.1
  cluster-api-azure: v1.9.2
  cluster-api-azure-templates: v1.9.2
gcp:
<<<<<<< HEAD
  cluster-api-gcp: v1.3.0
  cluster-api-gcp-templates: v1.3.0
  gcp-compute-persistent-disk-csi-driver: v1.10.1
  csi-node-driver-registrar: v2.7.0
  csi-snapshotter: v6.1.0
=======
  cluster-api-gcp: v1.3.1
  cluster-api-gcp-templates: v1.3.1
  gcp-compute-persistent-disk-csi-driver: v1.9.2
  csi-node-driver-registrar: v2.6.3
  csi-snapshotter: v6.2.1
>>>>>>> 435a3bff
  csi-resizer: v1.7.0
  csi-attacher: v4.2.0
  csi-provisioner: v3.4.0<|MERGE_RESOLUTION|>--- conflicted
+++ resolved
@@ -23,19 +23,11 @@
   cluster-api-azure: v1.9.2
   cluster-api-azure-templates: v1.9.2
 gcp:
-<<<<<<< HEAD
-  cluster-api-gcp: v1.3.0
-  cluster-api-gcp-templates: v1.3.0
+  cluster-api-gcp: v1.3.1
+  cluster-api-gcp-templates: v1.3.1
   gcp-compute-persistent-disk-csi-driver: v1.10.1
   csi-node-driver-registrar: v2.7.0
   csi-snapshotter: v6.1.0
-=======
-  cluster-api-gcp: v1.3.1
-  cluster-api-gcp-templates: v1.3.1
-  gcp-compute-persistent-disk-csi-driver: v1.9.2
-  csi-node-driver-registrar: v2.6.3
-  csi-snapshotter: v6.2.1
->>>>>>> 435a3bff
   csi-resizer: v1.7.0
   csi-attacher: v4.2.0
   csi-provisioner: v3.4.0