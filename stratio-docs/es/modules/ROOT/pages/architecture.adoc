--- conflicted
+++ resolved
@@ -19,19 +19,16 @@
 
 image::arq-operator.png[]
 
-<<<<<<< HEAD
-=======
 == Objeto _KeosCluster_
 
 Durante la fase de instalación, tras desplegar el chart de helm de _Stratio Cluster Operator_ y, teniendo como punto de partida el descriptor del cluster, se creará por defecto un recurso _KeosCluster_ que centralizará la creación del cluster y de todos los objetos de los distintos proveedores Cloud y las operaciones sobre estos.
 
 === Medidas de resiliencia
 
-Al centralizar todas las operaciones sobre el cluster y los distintos recursos cloud, una vez se inicie una operación en el cluster, desencadenada por una edición del objeto _KeosCluster_, el controlador _Stratio Cluster Operator_ negará cualquier otra solicitud hasta que haya finalizado la operación previa. 
+Al centralizar todas las operaciones sobre el cluster y los distintos recursos cloud, una vez se inicie una operación en el cluster, desencadenada por una edición del objeto _KeosCluster_, el controlador _Stratio Cluster Operator_ negará cualquier otra solicitud hasta que haya finalizado la operación previa.
 
 Para ello se define el subrecurso del _KeosCluster_, _status_ que informará del tipo de operación que se encuentra haciendo en caso de que así sea.
 
->>>>>>> 7036059f
 == Objetos del proveedor del _Cloud_
 
 En un *despliegue por defecto*, se crean los siguientes objetos en cada _cloud provider_ (en [silver]#gris# los objetos opcionales que dependerán de lo especificado en el descriptor del _cluster_):
