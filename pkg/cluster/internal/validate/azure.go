--- conflicted
+++ resolved
@@ -247,7 +247,6 @@
 	return nil
 }
 
-<<<<<<< HEAD
 func validateAzureTag(t string) error {
 	// The following characters are not supported in Azure: <>%&\?/.
 	var isTag = regexp.MustCompile(`^([\w-]+=[\w-]+)(\s?,\s?[\w-]+=[\w-]+)*$`).MatchString
@@ -257,10 +256,7 @@
 	return nil
 }
 
-func validateAzureNetwork(network commons.Networks, spec commons.Spec, creds *azidentity.ClientSecretCredential, subscription string, clusterName string) error {
-=======
 func validateAzureNetwork(network commons.Networks, spec commons.KeosSpec, creds *azidentity.ClientSecretCredential, subscription string, clusterName string) error {
->>>>>>> ce500c23
 	rg := clusterName
 	if network.VPCID != "" {
 
