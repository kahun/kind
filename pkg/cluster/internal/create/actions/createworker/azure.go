/*
Copyright 2019 The Kubernetes Authors.

Licensed under the Apache License, Version 2.0 (the "License");
you may not use this file except in compliance with the License.
You may obtain a copy of the License at

    http://www.apache.org/licenses/LICENSE-2.0

Unless required by applicable law or agreed to in writing, software
distributed under the License is distributed on an "AS IS" BASIS,
WITHOUT WARRANTIES OR CONDITIONS OF ANY KIND, either express or implied.
See the License for the specific language governing permissions and
limitations under the License.
*/

package createworker

import (
	"context"
	_ "embed"
	"encoding/base64"
	"encoding/json"
	"fmt"
	"net/http"
	"net/url"
	"strings"

	"github.com/Azure/azure-sdk-for-go/sdk/azcore/policy"
	"github.com/Azure/azure-sdk-for-go/sdk/azcore/to"
	"github.com/Azure/azure-sdk-for-go/sdk/resourcemanager/containerservice/armcontainerservice/v3"
	"github.com/Azure/azure-sdk-for-go/sdk/resourcemanager/network/armnetwork/v2"
	"gopkg.in/yaml.v3"
	"sigs.k8s.io/kind/pkg/cluster/nodes"
	"sigs.k8s.io/kind/pkg/commons"
	"sigs.k8s.io/kind/pkg/errors"
	"sigs.k8s.io/kind/pkg/exec"
)

//go:embed files/azure/azure-storage-classes.yaml
var azureStorageClasses string

//go:embed files/azure/internal-ingress-nginx.yaml
var azureInternalIngress []byte

type AzureBuilder struct {
	capxProvider     string
	capxVersion      string
	capxImageVersion string
	capxManaged      bool
	capxName         string
	capxTemplate     string
	capxEnvVars      []string
	scParameters     commons.SCParameters
	scProvisioner    string
	csiNamespace     string
}

func newAzureBuilder() *AzureBuilder {
	return &AzureBuilder{}
}

func (b *AzureBuilder) setCapx(managed bool) {
	b.capxProvider = "azure"

	b.capxName = "capz"
	b.capxManaged = managed
	b.csiNamespace = "kube-system"
	if managed {
		b.capxVersion = "v1.9.7"
		b.capxImageVersion = "v1.9.7"
		b.capxTemplate = "azure.aks.tmpl"
	} else {
		b.capxVersion = "v1.10.2"
		b.capxImageVersion = "v1.10.2"
		b.capxTemplate = "azure.tmpl"
	}
}

func (b *AzureBuilder) setSC(p ProviderParams) {
	if (p.StorageClass.Parameters != commons.SCParameters{}) {
		b.scParameters = p.StorageClass.Parameters
	}

	if b.scParameters.Provisioner == "" {
		b.scProvisioner = "disk.csi.azure.com"
	} else {
		b.scProvisioner = b.scParameters.Provisioner
		b.scParameters.Provisioner = ""
	}

	if b.scParameters.SkuName == "" {
		if p.StorageClass.Class == "premium" {
			b.scParameters.SkuName = "Premium_LRS"
		} else {
			b.scParameters.SkuName = "StandardSSD_LRS"
		}
	}

	if p.StorageClass.EncryptionKey != "" {
		b.scParameters.DiskEncryptionSetID = p.StorageClass.EncryptionKey
	}
}

func (b *AzureBuilder) setCapxEnvVars(p ProviderParams) {
	b.capxEnvVars = []string{
		"AZURE_CLIENT_SECRET=" + p.Credentials["ClientSecret"],
		"AZURE_SUBSCRIPTION_ID_B64=" + base64.StdEncoding.EncodeToString([]byte(p.Credentials["SubscriptionID"])),
		"AZURE_TENANT_ID_B64=" + base64.StdEncoding.EncodeToString([]byte(p.Credentials["TenantID"])),
		"AZURE_CLIENT_ID_B64=" + base64.StdEncoding.EncodeToString([]byte(p.Credentials["ClientID"])),
		"AZURE_CLIENT_SECRET_B64=" + base64.StdEncoding.EncodeToString([]byte(p.Credentials["ClientSecret"])),
	}
	if p.Managed {
		b.capxEnvVars = append(b.capxEnvVars, "EXP_MACHINE_POOL=true")
	}
	if p.GithubToken != "" {
		b.capxEnvVars = append(b.capxEnvVars, "GITHUB_TOKEN="+p.GithubToken)
	}
}

func (b *AzureBuilder) getProvider() Provider {
	return Provider{
		capxProvider:     b.capxProvider,
		capxVersion:      b.capxVersion,
		capxImageVersion: b.capxImageVersion,
		capxManaged:      b.capxManaged,
		capxName:         b.capxName,
		capxTemplate:     b.capxTemplate,
		capxEnvVars:      b.capxEnvVars,
		scParameters:     b.scParameters,
		scProvisioner:    b.scProvisioner,
		csiNamespace:     b.csiNamespace,
	}
}

<<<<<<< HEAD
func (b *AzureBuilder) installCloudProvider(n nodes.Node, keosCluster commons.KeosCluster, k string, clusterName string) error {
	var podsCidrBlock string

=======
func installCloudProvider(n nodes.Node, keosCluster commons.KeosCluster, k string, clusterName string) error {
	var podsCidrBlock string
>>>>>>> bb328062
	if keosCluster.Spec.Networks.PodsCidrBlock != "" {
		podsCidrBlock = keosCluster.Spec.Networks.PodsCidrBlock
	} else {
		podsCidrBlock = "192.168.0.0/16"
	}
	c := "helm install cloud-provider-azure /stratio/helm/cloud-provider-azure" +
		" --kubeconfig " + k +
<<<<<<< HEAD
=======
		" --namespace kube-system" +
>>>>>>> bb328062
		" --set infra.clusterName=" + clusterName +
		" --set 'cloudControllerManager.clusterCIDR=" + podsCidrBlock + "'"
	_, err := commons.ExecuteCommand(n, c)
	if err != nil {
		return errors.Wrap(err, "failed to deploy cloud-provider-azure Helm Chart")
	}
	return nil
}

func (b *AzureBuilder) installCSI(n nodes.Node, k string) error {
	var c string
	var err error

	// Deploy disk CSI driver
	c = "helm install azuredisk-csi-driver /stratio/helm/azuredisk-csi-driver " +
		" --kubeconfig " + k +
		" --namespace " + b.csiNamespace
	_, err = commons.ExecuteCommand(n, c)
	if err != nil {
		return errors.Wrap(err, "failed to deploy Azure Disk CSI driver Helm Chart")
	}

	// Deploy file CSI driver
	c = "helm install azurefile-csi-driver /stratio/helm/azurefile-csi-driver " +
		" --kubeconfig " + k +
		" --namespace " + b.csiNamespace
	_, err = commons.ExecuteCommand(n, c)
	if err != nil {
		return errors.Wrap(err, "failed to deploy Azure File CSI driver Helm Chart")
	}

	return nil
}

func (b *AzureBuilder) getAzs(p ProviderParams, networks commons.Networks) ([]string, error) {
	return []string{"1", "2", "3"}, nil
}

func assignUserIdentity(p ProviderParams, security commons.Security) error {
	var managedCluster armcontainerservice.ManagedCluster
	var kubeletidentity *armcontainerservice.ManagedClusterProperties
	var ctx = context.Background()

	cfg, err := commons.AzureGetConfig(p.Credentials)
	if err != nil {
		return err
	}
	containerserviceClientFactory, err := armcontainerservice.NewClientFactory(p.Credentials["SubscriptionID"], cfg, nil)
	if err != nil {
		return err
	}
	managedCluster = armcontainerservice.ManagedCluster{
		Location: to.Ptr(p.Region),
		Identity: &armcontainerservice.ManagedClusterIdentity{
			Type: to.Ptr(armcontainerservice.ResourceIdentityTypeUserAssigned),
			UserAssignedIdentities: map[string]*armcontainerservice.ManagedServiceIdentityUserAssignedIdentitiesValue{
				security.ControlPlaneIdentity: {},
			},
		},
	}
	if security.NodesIdentity != "" {
		kubeletidentity = &armcontainerservice.ManagedClusterProperties{
			IdentityProfile: map[string]*armcontainerservice.UserAssignedIdentity{
				"kubeletidentity": {
					ResourceID: to.Ptr(security.NodesIdentity),
				},
			},
		}
		managedCluster.Properties = kubeletidentity
	}
	managedClustersClient := containerserviceClientFactory.NewManagedClustersClient()
	pollerResp, err := managedClustersClient.BeginCreateOrUpdate(ctx, p.ClusterName, p.ClusterName, managedCluster, nil)
	if err != nil {
		return err
	}
	_, err = pollerResp.PollUntilDone(ctx, nil)
	if err != nil {
		return err
	}
	return nil
}

func getAcrToken(p ProviderParams, acrService string) (string, error) {
	var ctx = context.Background()

	cfg, err := commons.AzureGetConfig(p.Credentials)
	if err != nil {
		return "", err
	}
	aadToken, err := cfg.GetToken(ctx, policy.TokenRequestOptions{Scopes: []string{"https://management.azure.com/.default"}})
	if err != nil {
		return "", err
	}
	formData := url.Values{
		"grant_type":   {"access_token"},
		"service":      {acrService},
		"tenant":       {p.Credentials["TenantID"]},
		"access_token": {aadToken.Token},
	}
	jsonResponse, err := http.PostForm(fmt.Sprintf("https://%s/oauth2/exchange", acrService), formData)
	if err != nil {
		return "", err
	}
	var response map[string]interface{}
	json.NewDecoder(jsonResponse.Body).Decode(&response)
	return response["refresh_token"].(string), nil
}

func (b *AzureBuilder) configureStorageClass(n nodes.Node, k string) error {
	var c string
	var err error
	var cmd exec.Cmd

	if b.capxManaged {
		// Remove annotation from default storage class
		c = "kubectl --kubeconfig " + k + ` get sc -o jsonpath='{.items[?(@.metadata.annotations.storageclass\.kubernetes\.io/is-default-class=="true")].metadata.name}'`
		output, err := commons.ExecuteCommand(n, c)
		if err != nil {
			return errors.Wrap(err, "failed to get default storage class")
		}

		if strings.TrimSpace(output) != "" && strings.TrimSpace(output) != "No resources found" {
			c = "kubectl --kubeconfig " + k + " annotate sc " + strings.TrimSpace(output) + " " + defaultScAnnotation + "-"
			_, err = commons.ExecuteCommand(n, c)
			if err != nil {
				return errors.Wrap(err, "failed to remove annotation from default storage class")
			}
		}
	}

	if !b.capxManaged {
		// Create Azure storage classes
		cmd = n.Command("kubectl", "--kubeconfig", k, "apply", "-f", "-")
		if err := cmd.SetStdin(strings.NewReader(azureStorageClasses)).Run(); err != nil {
			return errors.Wrap(err, "failed to create Azure storage classes")
		}
	}

	scTemplate.Parameters = b.scParameters
	scTemplate.Provisioner = b.scProvisioner

	scBytes, err := yaml.Marshal(scTemplate)
	if err != nil {
		return err
	}
	storageClass := strings.Replace(string(scBytes), "fsType", "csi.storage.k8s.io/fstype", -1)

	cmd = n.Command("kubectl", "--kubeconfig", k, "apply", "-f", "-")
	if err = cmd.SetStdin(strings.NewReader(storageClass)).Run(); err != nil {
		return errors.Wrap(err, "failed to create default storage class")
	}

	return nil
}

func (b *AzureBuilder) internalNginx(p ProviderParams, networks commons.Networks) (bool, error) {
	var resourceGroup string
	var ctx = context.Background()

	cfg, err := commons.AzureGetConfig(p.Credentials)
	if err != nil {
		return false, err
	}
	networkClientFactory, err := armnetwork.NewClientFactory(p.Credentials["SubscriptionID"], cfg, nil)
	if err != nil {
		return false, err
	}
	subnetsClient := networkClientFactory.NewSubnetsClient()
	if len(networks.Subnets) > 0 {
		if networks.ResourceGroup != "" {
			resourceGroup = networks.ResourceGroup
		} else {
			resourceGroup = p.ClusterName
		}
		for _, s := range networks.Subnets {
			publicSubnetID, _ := AzureFilterPublicSubnet(ctx, subnetsClient, resourceGroup, networks.VPCID, s.SubnetId)
			if len(publicSubnetID) > 0 {
				return false, nil
			}
		}
		return true, nil
	}
	return false, nil
}

func AzureFilterPublicSubnet(ctx context.Context, subnetsClient *armnetwork.SubnetsClient, resourceGroup string, VPCID string, subnetID string) (string, error) {
	subnet, err := subnetsClient.Get(ctx, resourceGroup, VPCID, subnetID, nil)
	if err != nil {
		return "", err
	}

	if subnet.Properties.NatGateway != nil && strings.Contains(*subnet.Properties.NatGateway.ID, "natGateways") {
		return "", nil
	} else {
		return subnetID, nil
	}
}

func (b *AzureBuilder) getOverrideVars(p ProviderParams, networks commons.Networks) (map[string][]byte, error) {
	var overrideVars map[string][]byte

	requiredInternalNginx, err := b.internalNginx(p, networks)
	if err != nil {
		return nil, err
	}
	if requiredInternalNginx {
		overrideVars = addOverrideVar("ingress-nginx.yaml", azureInternalIngress, overrideVars)
	}
	return overrideVars, nil
}<|MERGE_RESOLUTION|>--- conflicted
+++ resolved
@@ -133,14 +133,8 @@
 	}
 }
 
-<<<<<<< HEAD
 func (b *AzureBuilder) installCloudProvider(n nodes.Node, keosCluster commons.KeosCluster, k string, clusterName string) error {
 	var podsCidrBlock string
-
-=======
-func installCloudProvider(n nodes.Node, keosCluster commons.KeosCluster, k string, clusterName string) error {
-	var podsCidrBlock string
->>>>>>> bb328062
 	if keosCluster.Spec.Networks.PodsCidrBlock != "" {
 		podsCidrBlock = keosCluster.Spec.Networks.PodsCidrBlock
 	} else {
@@ -148,10 +142,7 @@
 	}
 	c := "helm install cloud-provider-azure /stratio/helm/cloud-provider-azure" +
 		" --kubeconfig " + k +
-<<<<<<< HEAD
-=======
 		" --namespace kube-system" +
->>>>>>> bb328062
 		" --set infra.clusterName=" + clusterName +
 		" --set 'cloudControllerManager.clusterCIDR=" + podsCidrBlock + "'"
 	_, err := commons.ExecuteCommand(n, c)
