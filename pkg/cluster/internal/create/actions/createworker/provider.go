--- conflicted
+++ resolved
@@ -60,13 +60,7 @@
 
 	scName = "keos"
 
-<<<<<<< HEAD
-	certManagerVersion   = "v1.12.3"
-	clusterOperatorChart = "0.2.0-SNAPSHOT"
-	clusterOperatorImage = "0.2.0-PR161-SNAPSHOT"
-=======
 	certManagerVersion = "v1.12.3"
->>>>>>> db80a6b5
 
 	postInstallAnnotation = "cluster-autoscaler.kubernetes.io/safe-to-evict-local-volumes"
 	corednsPdbPath        = "/kind/coredns_pdb.yaml"
