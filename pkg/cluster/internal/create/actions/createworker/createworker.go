/*
Copyright 2019 The Kubernetes Authors.

Licensed under the Apache License, Version 2.0 (the "License");
you may not use this file except in compliance with the License.
You may obtain a copy of the License at

    http://www.apache.org/licenses/LICENSE-2.0

Unless required by applicable law or agreed to in writing, software
distributed under the License is distributed on an "AS IS" BASIS,
WITHOUT WARRANTIES OR CONDITIONS OF ANY KIND, either express or implied.
See the License for the specific language governing permissions and
limitations under the License.
*/

// Package createworker implements the create worker action
package createworker

import (
	"bytes"
	_ "embed"
	"os"
	"strings"

	"sigs.k8s.io/kind/pkg/cluster/internal/create/actions"
	"sigs.k8s.io/kind/pkg/commons"
	"sigs.k8s.io/kind/pkg/errors"
)

type action struct {
	vaultPassword  string
	descriptorPath string
	moveManagement bool
	avoidCreation  bool
}

//go:embed files/allow-all-egress_netpol.yaml
var allowCommonEgressNetPol string

// In common with keos installer
//
//go:embed files/deny-all-egress-imds_gnetpol.yaml
var denyallEgressIMDSGNetPol string

//go:embed files/allow-capa-egress-imds_gnetpol.yaml
var allowCAPAEgressIMDSGNetPol string

const kubeconfigPath = "/kind/worker-cluster.kubeconfig"
const workKubeconfigPath = ".kube/config"
const CAPILocalRepository = "/root/.cluster-api/local-repository"

// NewAction returns a new action for installing default CAPI
func NewAction(vaultPassword string, descriptorPath string, moveManagement bool, avoidCreation bool) actions.Action {
	return &action{
		vaultPassword:  vaultPassword,
		descriptorPath: descriptorPath,
		moveManagement: moveManagement,
		avoidCreation:  avoidCreation,
	}
}

// Execute runs the action
func (a *action) Execute(ctx *actions.ActionContext) error {

	// Get the target node
	node, err := ctx.GetNode()
	if err != nil {
		return err
	}

	// Parse the cluster descriptor
	descriptorFile, err := commons.GetClusterDescriptor(a.descriptorPath)
	if err != nil {
		return errors.Wrap(err, "failed to parse cluster descriptor")
	}

	// Get the secrets

	credentialsMap, keosRegistry, githubToken, dockerRegistries, err := commons.GetSecrets(*descriptorFile, a.vaultPassword)
	if err != nil {
		return err
	}

	providerParams := commons.ProviderParams{
		Region:      descriptorFile.Region,
		Managed:     descriptorFile.ControlPlane.Managed,
		Credentials: credentialsMap,
		GithubToken: githubToken,
	}

	providerBuilder := getBuilder(descriptorFile.InfraProvider)
	infra := newInfra(providerBuilder)
	provider := infra.buildProvider(providerParams)

	ctx.Status.Start("Installing CAPx 🎖️")
	defer ctx.Status.End(false)

	if provider.capxVersion != provider.capxImageVersion {
		var command string
		var registryUrl string
		var registryType string
		var registryUser string
		var registryPass string

<<<<<<< HEAD
		if descriptorFile.DockerRegistries[0].Type == "ecr" {
			ecrToken, err := getEcrAuthToken(providerParams)
=======
		for _, registry := range descriptorFile.DockerRegistries {
			if registry.KeosRegistry {
				registryUrl = registry.URL
				registryType = registry.Type
				continue
			}
		}

		if registryType == "ecr" {
			ecrToken, err := commons.GetEcrAuthToken(providerParams)
>>>>>>> 280f12ce
			if err != nil {
				return errors.Wrap(err, "failed to get ECR auth token")
			}
			registryUser = "AWS"
			registryPass = ecrToken
		} else {
			registryUser = keosRegistry["User"]
			registryPass = keosRegistry["Pass"]
		}

		// Change image in infrastructure-components.yaml
		infraComponents := CAPILocalRepository + "/infrastructure-" + provider.capxProvider + "/" + provider.capxVersion + "/infrastructure-components.yaml"
		infraImage := registryUrl + "/stratio/cluster-api-provider-" + provider.capxProvider + ":" + provider.capxImageVersion
		command = "sed -i 's%image:.*%image: " + infraImage + "%' " + infraComponents
		err = commons.ExecuteCommand(node, command)
		if err != nil {
			return errors.Wrap(err, "failed to change image in infrastructure-components.yaml")
		}

		// Create provider-system namespace
		command = "kubectl create namespace " + provider.capxName + "-system"
		err = commons.ExecuteCommand(node, command)
		if err != nil {
			return errors.Wrap(err, "failed to create "+provider.capxName+"-system namespace")
		}

		// Create docker-registry secret
		command = "kubectl create secret docker-registry regcred" +
			" --docker-server=" + registryUrl +
			" --docker-username=" + registryUser +
			" --docker-password=" + registryPass +
			" --namespace=" + provider.capxName + "-system"
		err = commons.ExecuteCommand(node, command)
		if err != nil {
			return errors.Wrap(err, "failed to create docker-registry secret")
		}

		// Add imagePullSecrets to infrastructure-components.yaml
		command = "sed -i '/securityContext:/i\\      imagePullSecrets:\\n      - name: regcred' " + infraComponents
		err = commons.ExecuteCommand(node, command)
		if err != nil {
			return errors.Wrap(err, "failed to add imagePullSecrets to infrastructure-components.yaml")
		}
	}

	err = provider.installCAPXLocal(node)
	if err != nil {
		return err
	}

	ctx.Status.End(true) // End Installing CAPx

	ctx.Status.Start("Generating workload cluster manifests 📝")
	defer ctx.Status.End(false)

	capiClustersNamespace := "cluster-" + descriptorFile.ClusterID

	templateParams := commons.TemplateParams{
		Descriptor:       *descriptorFile,
		Credentials:      credentialsMap,
		DockerRegistries: dockerRegistries,
	}

	azs, err := infra.getAzs()
	if err != nil {
		return errors.Wrap(err, "failed to get AZs")
	}
	// Generate the cluster manifest

	descriptorData, err := GetClusterManifest(provider.capxTemplate, templateParams, azs)
	if err != nil {
		return errors.Wrap(err, "failed to generate cluster manifests")
	}

	// Create the cluster manifests file in the container
	descriptorPath := "/kind/manifests/cluster_" + descriptorFile.ClusterID + ".yaml"
	raw := bytes.Buffer{}
	cmd := node.Command("sh", "-c", "echo \""+descriptorData+"\" > "+descriptorPath)
	if err := cmd.SetStdout(&raw).Run(); err != nil {
		return errors.Wrap(err, "failed to write the cluster manifests")
	}

	ctx.Status.End(true) // End Generating worker cluster manifests

	ctx.Status.Start("Generating secrets file 📝🗝️")
	defer ctx.Status.End(false)

	commons.EnsureSecretsFile(*descriptorFile, a.vaultPassword)

	commons.RewriteDescriptorFile(a.descriptorPath)

	defer ctx.Status.End(true) // End Generating secrets file

	// Create namespace for CAPI clusters (it must exists)
	raw = bytes.Buffer{}
	cmd = node.Command("kubectl", "create", "ns", capiClustersNamespace)
	if err := cmd.SetStdout(&raw).Run(); err != nil {
		return errors.Wrap(err, "failed to create cluster's Namespace")
	}

	// Create the allow-all-egress network policy file in the container
	allowCommonEgressNetPolPath := "/kind/allow-all-egress_netpol.yaml"
	raw = bytes.Buffer{}
	cmd = node.Command("sh", "-c", "echo \""+allowCommonEgressNetPol+"\" > "+allowCommonEgressNetPolPath)
	if err := cmd.SetStdout(&raw).Run(); err != nil {
		return errors.Wrap(err, "failed to write the allow-all-egress network policy")
	}

	if !a.avoidCreation {

		if descriptorFile.InfraProvider == "aws" {
			ctx.Status.Start("[CAPA] Ensuring IAM security 👮")
			defer ctx.Status.End(false)

			createCloudFormationStack(node, provider.capxEnvVars)
			ctx.Status.End(true) // End Ensuring CAPx requirements
		}

		ctx.Status.Start("Creating the workload cluster 💥")
		defer ctx.Status.End(false)

		// Apply cluster manifests
		raw = bytes.Buffer{}
		cmd = node.Command("kubectl", "create", "-n", capiClustersNamespace, "-f", descriptorPath)
		if err := cmd.SetStdout(&raw).Run(); err != nil {
			return errors.Wrap(err, "failed to apply manifests")
		}

		// Wait for the worker cluster creation
		raw = bytes.Buffer{}
		cmd = node.Command("kubectl", "-n", capiClustersNamespace, "wait", "--for=condition=ready", "--timeout", "25m", "cluster", descriptorFile.ClusterID)
		if err := cmd.SetStdout(&raw).Run(); err != nil {
			return errors.Wrap(err, "failed to create the worker Cluster")
		}

		// Wait for the control plane initialization
		raw = bytes.Buffer{}
		cmd = node.Command("kubectl", "-n", capiClustersNamespace, "wait", "--for=condition=ControlPlaneInitialized", "--timeout", "5m", "cluster", descriptorFile.ClusterID)
		if err := cmd.SetStdout(&raw).Run(); err != nil {
			return errors.Wrap(err, "failed to create the worker Cluster")
		}

		ctx.Status.End(true) // End Creating the workload cluster

		ctx.Status.Start("Saving the workload cluster kubeconfig 📝")
		defer ctx.Status.End(false)

		// Get the workload cluster kubeconfig
		raw = bytes.Buffer{}
		cmd = node.Command("sh", "-c", "clusterctl -n "+capiClustersNamespace+" get kubeconfig "+descriptorFile.ClusterID+" | tee "+kubeconfigPath)
		if err := cmd.SetStdout(&raw).SetStderr(&raw).Run(); err != nil || strings.Contains(raw.String(), "Error:") || raw.String() == "" {
			return errors.Wrap(err, "failed to get workload cluster kubeconfig")
		}
		kubeconfig := raw.String()

		workKubeconfigBasePath := strings.Split(workKubeconfigPath, "/")[0]
		_, err = os.Stat(workKubeconfigBasePath)
		if err != nil {
			err := os.Mkdir(workKubeconfigBasePath, os.ModePerm)
			if err != nil {
				return err
			}
		}
		err = os.WriteFile(workKubeconfigPath, []byte(kubeconfig), 0600)
		if err != nil {
			return errors.Wrap(err, "failed to save the workload cluster kubeconfig")
		}

		ctx.Status.End(true) // End Saving the workload cluster kubeconfig

		// Install unmanaged cluster addons
		if !descriptorFile.ControlPlane.Managed {
			ctx.Status.Start("Installing Calico in workload cluster 🔌")
			defer ctx.Status.End(false)

			err = installCalico(node, kubeconfigPath, *descriptorFile)
			if err != nil {
				return errors.Wrap(err, "failed to install Calico in workload cluster")
			}
			ctx.Status.End(true) // End Installing Calico in workload cluster

			ctx.Status.Start("Installing StorageClass in workload cluster 💾")
			defer ctx.Status.End(false)

			err = infra.installCSI(node, kubeconfigPath)
			if err != nil {
				return errors.Wrap(err, "failed to install StorageClass in workload cluster")
			}
			ctx.Status.End(true) // End Installing StorageClass in workload cluster
		}

		ctx.Status.Start("Preparing nodes in workload cluster 📦")
		defer ctx.Status.End(false)

		// Wait for the worker cluster creation
		raw = bytes.Buffer{}
		cmd = node.Command("kubectl", "-n", capiClustersNamespace, "wait", "--for=condition=ready", "--timeout", "15m", "--all", "md")
		if err := cmd.SetStdout(&raw).Run(); err != nil {
			return errors.Wrap(err, "failed to create the worker Cluster")
		}

		if !descriptorFile.ControlPlane.Managed {
			// Wait for the control plane creation
			raw = bytes.Buffer{}
			cmd = node.Command("sh", "-c", "kubectl -n "+capiClustersNamespace+" wait --for=jsonpath=\"{.status.unavailableReplicas}\"=0 --timeout 10m --all kubeadmcontrolplanes")
			if err := cmd.SetStdout(&raw).Run(); err != nil {
				return errors.Wrap(err, "failed to create the worker Cluster")
			}
		}
		ctx.Status.End(true) // End Preparing nodes in workload cluster

		ctx.Status.Start("Enabling workload cluster's self-healing 🏥")
		defer ctx.Status.End(false)

		err = enableSelfHealing(node, *descriptorFile, capiClustersNamespace)
		if err != nil {
			return errors.Wrap(err, "failed to enable workload cluster's self-healing")
		}

		ctx.Status.End(true) // End Enabling workload cluster's self-healing

		ctx.Status.Start("Installing CAPx in workload cluster 🎖️")
		defer ctx.Status.End(false)

		err = provider.installCAPXWorker(node, kubeconfigPath, allowCommonEgressNetPolPath)
		if err != nil {
			return err
		}

		// Scale CAPI to 2 replicas
		raw = bytes.Buffer{}
		cmd = node.Command("kubectl", "--kubeconfig", kubeconfigPath, "-n", "capi-system", "scale", "--replicas", "2", "deploy", "capi-controller-manager")
		if err := cmd.SetStdout(&raw).Run(); err != nil {
			return errors.Wrap(err, "failed to scale the CAPI Deployment")
		}

		// Allow egress in CAPI's Namespaces
		raw = bytes.Buffer{}
		cmd = node.Command("kubectl", "--kubeconfig", kubeconfigPath, "-n", "capi-system", "apply", "-f", allowCommonEgressNetPolPath)
		if err := cmd.SetStdout(&raw).Run(); err != nil {
			return errors.Wrap(err, "failed to apply CAPI's egress NetworkPolicy")
		}
		raw = bytes.Buffer{}
		cmd = node.Command("kubectl", "--kubeconfig", kubeconfigPath, "-n", "capi-kubeadm-bootstrap-system", "apply", "-f", allowCommonEgressNetPolPath)
		if err := cmd.SetStdout(&raw).Run(); err != nil {
			return errors.Wrap(err, "failed to apply CAPI's egress NetworkPolicy")
		}
		raw = bytes.Buffer{}
		cmd = node.Command("kubectl", "--kubeconfig", kubeconfigPath, "-n", "capi-kubeadm-control-plane-system", "apply", "-f", allowCommonEgressNetPolPath)
		if err := cmd.SetStdout(&raw).Run(); err != nil {
			return errors.Wrap(err, "failed to apply CAPI's egress NetworkPolicy")
		}

		// Allow egress in cert-manager Namespace
		raw = bytes.Buffer{}
		cmd = node.Command("kubectl", "--kubeconfig", kubeconfigPath, "-n", "cert-manager", "apply", "-f", allowCommonEgressNetPolPath)
		if err := cmd.SetStdout(&raw).Run(); err != nil {
			return errors.Wrap(err, "failed to apply cert-manager's NetworkPolicy")
		}

		ctx.Status.End(true) // End Installing CAPx in workload cluster

		// Use Calico as network policy engine in managed systems
		if descriptorFile.ControlPlane.Managed {
			ctx.Status.Start("Installing Network Policy Engine in workload cluster 🚧")
			defer ctx.Status.End(false)

			err = installCalico(node, kubeconfigPath, *descriptorFile)
			if err != nil {
				return errors.Wrap(err, "failed to install Network Policy Engine in workload cluster")
			}

			// Create the allow and deny (global) network policy file in the container
			if descriptorFile.InfraProvider == "aws" {
				denyallEgressIMDSGNetPolPath := "/kind/deny-all-egress-imds_gnetpol.yaml"
				allowCAPAEgressIMDSGNetPolPath := "/kind/allow-capa-egress-imds_gnetpol.yaml"

				// Allow egress in kube-system Namespace
				raw = bytes.Buffer{}
				cmd = node.Command("kubectl", "--kubeconfig", kubeconfigPath, "-n", "kube-system", "apply", "-f", allowCommonEgressNetPolPath)
				if err := cmd.SetStdout(&raw).Run(); err != nil {
					return errors.Wrap(err, "failed to apply kube-system egress NetworkPolicy")
				}

				raw = bytes.Buffer{}
				cmd = node.Command("sh", "-c", "echo \""+denyallEgressIMDSGNetPol+"\" > "+denyallEgressIMDSGNetPolPath)
				if err := cmd.SetStdout(&raw).Run(); err != nil {
					return errors.Wrap(err, "failed to write the deny-all-traffic-to-aws-imds global network policy")
				}
				raw = bytes.Buffer{}
				cmd = node.Command("sh", "-c", "echo \""+allowCAPAEgressIMDSGNetPol+"\" > "+allowCAPAEgressIMDSGNetPolPath)
				if err := cmd.SetStdout(&raw).Run(); err != nil {
					return errors.Wrap(err, "failed to write the allow-traffic-to-aws-imds-capa global network policy")
				}

				// Deny CAPA egress to AWS IMDS
				raw = bytes.Buffer{}
				cmd = node.Command("kubectl", "--kubeconfig", kubeconfigPath, "apply", "-f", denyallEgressIMDSGNetPolPath)
				if err := cmd.SetStdout(&raw).Run(); err != nil {
					return errors.Wrap(err, "failed to apply deny IMDS traffic GlobalNetworkPolicy")
				}

				// Allow CAPA egress to AWS IMDS
				raw = bytes.Buffer{}
				cmd = node.Command("kubectl", "--kubeconfig", kubeconfigPath, "apply", "-f", allowCAPAEgressIMDSGNetPolPath)
				if err := cmd.SetStdout(&raw).Run(); err != nil {
					return errors.Wrap(err, "failed to apply allow CAPA as egress GlobalNetworkPolicy")
				}
			}
		}

		ctx.Status.End(true) // End Installing Network Policy Engine in workload cluster

		if descriptorFile.DeployAutoscaler {
			ctx.Status.Start("Adding Cluster-Autoescaler 🗚")
			defer ctx.Status.End(false)

			raw = bytes.Buffer{}
			cmd = commons.IntegrateClusterAutoscaler(node, kubeconfigPath, descriptorFile.ClusterID, "clusterapi")
			if err := cmd.SetStdout(&raw).Run(); err != nil {
				return errors.Wrap(err, "failed to install chart cluster-autoscaler")
			}

			ctx.Status.End(true)
		}

		if !a.moveManagement {
			ctx.Status.Start("Moving the management role 🗝️")
			defer ctx.Status.End(false)

			// Create namespace for CAPI clusters (it must exists) in worker cluster
			raw = bytes.Buffer{}
			cmd = node.Command("kubectl", "--kubeconfig", kubeconfigPath, "create", "ns", capiClustersNamespace)
			if err := cmd.SetStdout(&raw).Run(); err != nil {
				return errors.Wrap(err, "failed to create manifests Namespace")
			}

			// Pivot management role to worker cluster
			raw = bytes.Buffer{}
			cmd = node.Command("sh", "-c", "clusterctl move -n "+capiClustersNamespace+" --to-kubeconfig "+kubeconfigPath)

			if err := cmd.SetStdout(&raw).Run(); err != nil {
				return errors.Wrap(err, "failed to pivot management role to worker cluster")
			}

			ctx.Status.End(true)
		}

	}

	ctx.Status.Start("Generating the KEOS descriptor 📝")
	defer ctx.Status.End(false)

	err = createKEOSDescriptor(*descriptorFile, provider.stClassName)
	if err != nil {
		return err
	}
	ctx.Status.End(true) // End Generating KEOS descriptor

	return nil
}<|MERGE_RESOLUTION|>--- conflicted
+++ resolved
@@ -103,10 +103,6 @@
 		var registryUser string
 		var registryPass string
 
-<<<<<<< HEAD
-		if descriptorFile.DockerRegistries[0].Type == "ecr" {
-			ecrToken, err := getEcrAuthToken(providerParams)
-=======
 		for _, registry := range descriptorFile.DockerRegistries {
 			if registry.KeosRegistry {
 				registryUrl = registry.URL
@@ -117,7 +113,6 @@
 
 		if registryType == "ecr" {
 			ecrToken, err := commons.GetEcrAuthToken(providerParams)
->>>>>>> 280f12ce
 			if err != nil {
 				return errors.Wrap(err, "failed to get ECR auth token")
 			}
