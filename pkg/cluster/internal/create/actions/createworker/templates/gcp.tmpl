---
apiVersion: cluster.x-k8s.io/v1beta1
kind: Cluster
metadata:
  name: "{{ .Descriptor.ClusterID }}"
  namespace: "cluster-{{ .Descriptor.ClusterID }}"
spec:
  clusterNetwork:
    pods:
<<<<<<< HEAD
      cidrBlocks: [\"192.168.0.0/16\"]
=======
      cidrBlocks: [\"{{- if .Descriptor.Networks.PodsCidrBlock -}} {{ .Descriptor.Networks.PodsCidrBlock }} {{- else -}} 192.168.0.0/16 {{- end }}\"]
>>>>>>> 36639a71
  infrastructureRef:
    apiVersion: infrastructure.cluster.x-k8s.io/v1beta1
    kind: GCPCluster
    name: "{{ .Descriptor.ClusterID }}"
  controlPlaneRef:
    kind: KubeadmControlPlane
    apiVersion: controlplane.cluster.x-k8s.io/v1beta1
    name: "{{ .Descriptor.ClusterID }}-control-plane"
---
apiVersion: infrastructure.cluster.x-k8s.io/v1beta1
kind: GCPCluster
metadata:
  name: "{{ .Descriptor.ClusterID }}"
  namespace: "cluster-{{ .Descriptor.ClusterID }}"
spec:
  project: {{ .Credentials.ProjectID }}
  region: "{{ .Descriptor.Region }}"
  {{- if ne .Descriptor.Networks.VPCID "" }}
  network:
    name: {{ .Descriptor.Networks.VPCID }}
    {{- if gt .Descriptor.Networks.Subnets 0 }}
    autoCreateSubnetworks: false
    subnets:
    {{- with (index .Descriptor.Networks.Subnets 0) }}
    - name: {{ .SubnetId }}
      region: "{{ $.Descriptor.Region }}"
    {{- end }}
  {{- end }}
  {{- else }}
  network:
    name: default
  {{- end }}
---
kind: KubeadmControlPlane
apiVersion: controlplane.cluster.x-k8s.io/v1beta1
metadata:
  name: "{{ .Descriptor.ClusterID }}-control-plane"
  namespace: "cluster-{{ .Descriptor.ClusterID }}"
spec:
  replicas: {{- if .Descriptor.ControlPlane.HighlyAvailable }} 3 {{- else }} 1 {{- end }}
  machineTemplate:
    metadata:
      labels:
        keos.stratio.com/machine-role: "{{ $.Descriptor.ClusterID }}-control-plane-node"
    infrastructureRef:
      kind: GCPMachineTemplate
      apiVersion: infrastructure.cluster.x-k8s.io/v1beta1
      name: "{{ .Descriptor.ClusterID }}-control-plane"
  kubeadmConfigSpec:
    initConfiguration:
      nodeRegistration:
        name: {{`'{{ ds.meta_data.local_hostname.split(\".\")[0] }}'`}}
        kubeletExtraArgs:
          cloud-provider: gce
    clusterConfiguration:
      apiServer:
        timeoutForControlPlane: 20m
        extraArgs:
          cloud-provider: gce
      controllerManager:
        extraArgs:
          cloud-provider: gce
          allocate-node-cidrs: \"false\"
          cloud-config: /etc/kubernetes/gce.conf
        extraVolumes:
          - hostPath: /etc/kubernetes/gce.conf
            mountPath: /etc/kubernetes/gce.conf
            name: gce-conf
            pathType: FileOrCreate
    files:
      - content: |
          [Global]
          multizone=true
        path: /etc/kubernetes/gce.conf
    {{- if gt (len .DockerRegistries) 0 }}
      - content: |
          version = 2
          imports = [\"/etc/containerd/conf.d/*.toml\"]
          [plugins]
            [plugins.\"io.containerd.grpc.v1.cri\"]
              sandbox_image = \"k8s.gcr.io/pause:3.9\"
            [plugins.\"io.containerd.grpc.v1.cri\".containerd.runtimes.runc]
              runtime_type = \"io.containerd.runc.v2\"
              [plugins.\"io.containerd.grpc.v1.cri\".containerd.runtimes.runc.options]
                SystemdCgroup = true
            [plugins.\"io.containerd.grpc.v1.cri\".registry]
              [plugins.\"io.containerd.grpc.v1.cri\".registry.mirrors]
                [plugins.\"io.containerd.grpc.v1.cri\".registry.mirrors.\"docker.io\"]
                  endpoint = [\"https://registry-1.docker.io\"]
                {{- range $reg := .DockerRegistries }}
                {{- $url := hostname $reg.url }}
                [plugins.\"io.containerd.grpc.v1.cri\".registry.mirrors.\"{{ $url }}\"]
                  endpoint = [\"https://{{ $url }}\"]
                {{- end }}
            [plugins.\"io.containerd.grpc.v1.cri\".registry.configs]
              {{- range $reg := .DockerRegistries }}
              {{- $url := hostname $reg.url }}
              [plugins.\"io.containerd.grpc.v1.cri\".registry.configs.\"{{ $url }}\".auth]
                password = \"{{ $reg.pass }}\"
                username = \"{{ $reg.user }}\"
              {{- end }}
        path: /etc/containerd/config.toml
    postKubeadmCommands:
      - systemctl restart containerd
    {{- end }}
    {{- if .Descriptor.ControlPlane.ExtraVolumes }}
    diskSetup:
      filesystems:
        {{- range $index, $vol := .Descriptor.ControlPlane.ExtraVolumes }}
        - device: /dev/disk/by-id/google-persistent-disk-{{ len (printf "a%*s" $index "") }}
          filesystem: ext4
          label: {{ $vol.Label }}
        {{- end }}
      partitions:
        {{- range $index, $vol := .Descriptor.ControlPlane.ExtraVolumes }}
        - device: /dev/disk/by-id/google-persistent-disk-{{ len (printf "a%*s" $index "") }}
          layout: true
          overwrite: false
          tableType: gpt
        {{- end }}
    mounts:
      {{- range $index, $vol := .Descriptor.ControlPlane.ExtraVolumes }}
      - - LABEL={{ $vol.Label }}
        - {{ $vol.MountPath }}
      {{- end }}
    {{- end }}
    joinConfiguration:
      nodeRegistration:
        name: {{`'{{ ds.meta_data.local_hostname.split(\".\")[0] }}'`}}
        kubeletExtraArgs:
          cloud-provider: gce
  version: "{{ .Descriptor.K8SVersion }}"
---
kind: GCPMachineTemplate
apiVersion: infrastructure.cluster.x-k8s.io/v1beta1
metadata:
  name: "{{ .Descriptor.ClusterID }}-control-plane"
  namespace: "cluster-{{ .Descriptor.ClusterID }}"
spec:
  template:
    spec:
      instanceType: "{{ .Descriptor.ControlPlane.Size }}"
      image: "{{ .Descriptor.ControlPlane.NodeImage }}"
      {{- if .Descriptor.ControlPlane.RootVolume.Size }}
      rootDeviceSize: {{ .Descriptor.ControlPlane.RootVolume.Size }}
      {{- end }}
      {{- if .Descriptor.ControlPlane.RootVolume.Type }}
      rootDeviceType: {{ .Descriptor.ControlPlane.RootVolume.Type }}
      {{- end }}
      {{- if ne .Descriptor.Networks.Subnets nil }}
      subnet: {{ with (index .Descriptor.Networks.Subnets 0) }}{{ .SubnetId }}{{ end }}
      {{- end }}
      {{- if .Descriptor.ControlPlane.ExtraVolumes }}
      additionalDisks:
        {{- range $index, $vol := .Descriptor.ControlPlane.ExtraVolumes }}
        - deviceType: {{ $vol.Type }}
          size: {{ $vol.Size }}
        {{- end }}
      {{- end }}
{{- range $node := .Descriptor.WorkerNodes }}
{{- range $index, $n := loop .AZ .ZoneDistribution .Quantity .NodeGroupMaxSize .NodeGroupMinSize }}
---
apiVersion: cluster.x-k8s.io/v1beta1
kind: MachineDeployment
metadata:
{{- if gt $node.NodeGroupMaxSize 0 }}
  annotations:
    cluster.x-k8s.io/cluster-api-autoscaler-node-group-max-size: '{{ $n.MaxSize }}'
    cluster.x-k8s.io/cluster-api-autoscaler-node-group-min-size: '{{ $n.MinSize }}'
{{- end }}
  name: "{{ $node.Name }}-md-{{ $index }}"
  namespace: "cluster-{{ $.Descriptor.ClusterID }}"
spec:
  clusterName: "{{ $.Descriptor.ClusterID }}"
  replicas: {{ $n.QA }}
  selector:
    matchLabels:
  template:
    metadata:
      labels:
        keos.stratio.com/machine-role: "{{ $.Descriptor.ClusterID }}-worker-node"
    spec:
      clusterName: "{{ $.Descriptor.ClusterID }}"
      version: "{{ $.Descriptor.K8SVersion }}"
      failureDomain: "{{ $n.AZ }}"
      bootstrap:
        configRef:
          name: "{{ $node.Name }}-md-{{ $index }}"
          apiVersion: bootstrap.cluster.x-k8s.io/v1beta1
          kind: KubeadmConfigTemplate
      infrastructureRef:
        name: "{{ $node.Name }}-md-{{ $index }}"
        apiVersion: infrastructure.cluster.x-k8s.io/v1beta1
        kind: GCPMachineTemplate
---
apiVersion: infrastructure.cluster.x-k8s.io/v1beta1
kind: GCPMachineTemplate
metadata:
  name: "{{ $node.Name }}-md-{{ $index }}"
  namespace: "cluster-{{ $.Descriptor.ClusterID }}"
spec:
  template:
    spec:
      additionalNetworkTags: ["{{ $node.Name }}-md-{{ $index }}"]
      instanceType: "{{ $node.Size }}"
      image: "{{ $node.NodeImage }}"
      {{- if $node.RootVolume.Size }}
      rootDeviceSize: {{ $node.RootVolume.Size }}
      {{- end }}
      {{- if $node.RootVolume.Type }}
      rootDeviceType: {{ $node.RootVolume.Type }}
      {{- end }}
      {{- if ne $.Descriptor.Networks.Subnets nil }}
      subnet: {{ with (index $.Descriptor.Networks.Subnets 0) }}{{ .SubnetId }}{{ end }}
      {{- end }}
      {{- if $node.ExtraVolumes }}
      additionalDisks:
        {{- range $index, $vol := $node.ExtraVolumes }}
        - deviceType: {{ $vol.Type }}
          size: {{ $vol.Size }}
        {{- end }}
      {{- end }}
---
apiVersion: bootstrap.cluster.x-k8s.io/v1beta1
kind: KubeadmConfigTemplate
metadata:
  name: "{{ $node.Name }}-md-{{ $index }}"
  namespace: "cluster-{{ $.Descriptor.ClusterID }}"
spec:
  template:
    spec:
      {{- if gt (len $.DockerRegistries) 0 }}
      files:
        - content: |
            version = 2
            imports = [\"/etc/containerd/conf.d/*.toml\"]
            [plugins]
              [plugins.\"io.containerd.grpc.v1.cri\"]
                sandbox_image = \"k8s.gcr.io/pause:3.9\"
              [plugins.\"io.containerd.grpc.v1.cri\".containerd.runtimes.runc]
                runtime_type = \"io.containerd.runc.v2\"
                [plugins.\"io.containerd.grpc.v1.cri\".containerd.runtimes.runc.options]
                  SystemdCgroup = true
              [plugins.\"io.containerd.grpc.v1.cri\".registry]
                [plugins.\"io.containerd.grpc.v1.cri\".registry.mirrors]
                  [plugins.\"io.containerd.grpc.v1.cri\".registry.mirrors.\"docker.io\"]
                    endpoint = [\"https://registry-1.docker.io\"]
                  {{- range $reg := $.DockerRegistries }}
                  {{- $url := hostname $reg.url }}
                  [plugins.\"io.containerd.grpc.v1.cri\".registry.mirrors.\"{{ $url }}\"]
                    endpoint = [\"https://{{ $url }}\"]
                  {{- end }}
              [plugins.\"io.containerd.grpc.v1.cri\".registry.configs]
                {{- range $reg := $.DockerRegistries }}
                {{- $url := hostname $reg.url }}
                [plugins.\"io.containerd.grpc.v1.cri\".registry.configs.\"{{ $url }}\".auth]
                  password = \"{{ $reg.pass }}\"
                  username = \"{{ $reg.user }}\"
                {{- end }}
          path: /etc/containerd/config.toml
      postKubeadmCommands:
        - systemctl restart containerd
      {{- end }}
      {{- if $node.ExtraVolumes }}
      diskSetup:
        filesystems:
          {{- range $index, $vol := $node.ExtraVolumes }}
          - device: /dev/disk/by-id/google-persistent-disk-{{ len (printf "a%*s" $index "") }}
            filesystem: ext4
            label: {{ $vol.Label }}
          {{- end }}
        partitions:
          {{- range $index, $vol := $node.ExtraVolumes }}
          - device: /dev/disk/by-id/google-persistent-disk-{{ len (printf "a%*s" $index "") }}
            layout: true
            overwrite: false
            tableType: gpt
          {{- end }}
      mounts:
        {{- range $index, $vol := $node.ExtraVolumes }}
        - - LABEL={{ $vol.Label }}
          - {{ $vol.MountPath }}
        {{- end }}
      {{- end }}
      joinConfiguration:
        nodeRegistration:
          name: {{`'{{ ds.meta_data.local_hostname.split(\".\")[0] }}'`}}
          kubeletExtraArgs:
            cloud-provider: gce
            {{- if gt (len $node.Labels) 0 }}
            node-labels: \"{{ range $key, $value := $node.Labels }}{{ $key }}={{ $value }},{{- end }}\"
            {{- end }}
            {{- if gt (len $node.Taints) 0 }}
            register-with-taints: \"{{ range $i, $taint := $node.Taints }}{{$taint}}{{- if ne $i (sub (len $node.Taints) 1) }},{{- end }}{{ end }}\"
            {{- end }}
{{- end }}
{{- end }}<|MERGE_RESOLUTION|>--- conflicted
+++ resolved
@@ -7,11 +7,7 @@
 spec:
   clusterNetwork:
     pods:
-<<<<<<< HEAD
-      cidrBlocks: [\"192.168.0.0/16\"]
-=======
       cidrBlocks: [\"{{- if .Descriptor.Networks.PodsCidrBlock -}} {{ .Descriptor.Networks.PodsCidrBlock }} {{- else -}} 192.168.0.0/16 {{- end }}\"]
->>>>>>> 36639a71
   infrastructureRef:
     apiVersion: infrastructure.cluster.x-k8s.io/v1beta1
     kind: GCPCluster
