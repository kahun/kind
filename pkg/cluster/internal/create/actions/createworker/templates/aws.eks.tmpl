---
apiVersion: cluster.x-k8s.io/v1beta1
kind: Cluster
metadata:
  name: "{{ .KeosCluster.Metadata.Name }}"
  namespace: "cluster-{{ .KeosCluster.Metadata.Name }}"
spec:
  clusterNetwork:
    pods:
      cidrBlocks: [\"192.168.0.0/16\"]
  controlPlaneRef:
    apiVersion: controlplane.cluster.x-k8s.io/v1beta2
    kind: AWSManagedControlPlane
    name: "{{ .KeosCluster.Metadata.Name }}-control-plane"
  infrastructureRef:
    apiVersion: infrastructure.cluster.x-k8s.io/v1beta2
    kind: AWSManagedCluster
    name: "{{ .KeosCluster.Metadata.Name }}"
---
apiVersion: infrastructure.cluster.x-k8s.io/v1beta2
kind: AWSManagedCluster
metadata:
  name: "{{ .KeosCluster.Metadata.Name }}"
  namespace: "cluster-{{ .KeosCluster.Metadata.Name }}"
spec: {}
---
apiVersion: controlplane.cluster.x-k8s.io/v1beta2
kind: AWSManagedControlPlane
metadata:
  name: "{{ .KeosCluster.Metadata.Name }}-control-plane"
  namespace: "cluster-{{ .KeosCluster.Metadata.Name }}"
spec:
  additionalTags:
      "keos.stratio.com/owner": \"{{ .KeosCluster.Metadata.Name }}\"
    {{- range .KeosCluster.Spec.ControlPlane.Tags }}
      {{- range $key,$value := . }}
      {{ $key }}: {{ $value }}
      {{- end }}
    {{- end }}
  addons:
    - name: "vpc-cni"
      version: "v1.12.6-eksbuild.2"
      conflictResolution: "overwrite"
    - name: "aws-ebs-csi-driver"
      version: "v1.19.0-eksbuild.2"
      conflictResolution: "overwrite"
    - name: "coredns"
      version: "v1.9.3-eksbuild.3"
      conflictResolution: "overwrite"
    - name: "kube-proxy"
      version: "v1.24.10-eksbuild.2"
      conflictResolution: "overwrite"
  associateOIDCProvider: {{ .KeosCluster.Spec.ControlPlane.AWS.AssociateOIDCProvider }}
  eksClusterName: "{{ .KeosCluster.Metadata.Name }}"
  logging:
    apiServer: {{ .KeosCluster.Spec.ControlPlane.AWS.Logging.ApiServer }}
    audit: {{ .KeosCluster.Spec.ControlPlane.AWS.Logging.Audit }}
    authenticator: {{ .KeosCluster.Spec.ControlPlane.AWS.Logging.Authenticator }}
    controllerManager: {{ .KeosCluster.Spec.ControlPlane.AWS.Logging.ControllerManager }}
    scheduler: {{ .KeosCluster.Spec.ControlPlane.AWS.Logging.Scheduler }}
{{- if ne .KeosCluster.Spec.Networks.VPCID "" }}
  network:
    vpc:
      id: {{ .KeosCluster.Spec.Networks.VPCID }}
  {{- if gt (len .KeosCluster.Spec.Networks.Subnets) 0 }}
    subnets:
    {{- range .KeosCluster.Spec.Networks.Subnets }}
      - id: {{ .SubnetId }}
    {{- end }}
    {{- if gt (len .KeosCluster.Spec.Networks.PodsSubnets) 0 }}
      {{- range .KeosCluster.Spec.Networks.PodsSubnets }}
      - id: {{ .SubnetId }}
      {{- end }}
    {{- end }}
  {{- end }}
{{- end }}
  region: "{{ .KeosCluster.Spec.Region }}"
{{- if ne .KeosCluster.Spec.Networks.PodsCidrBlock "" }}
  secondaryCidrBlock: {{ .KeosCluster.Spec.Networks.PodsCidrBlock }}
{{- end }}
  sshKeyName: \"{{ .KeosCluster.Spec.Bastion.SSHKey }}\"
  version: "{{ .KeosCluster.Spec.K8SVersion }}"
  vpcCni:
    env:
      - name: ANNOTATE_POD_IP
        value: \"true\"
    {{- if ne .KeosCluster.Spec.Networks.PodsCidrBlock "" }}
      - name: AWS_VPC_K8S_CNI_CUSTOM_NETWORK_CFG
        value: \"true\"
      - name: ENI_CONFIG_LABEL_DEF
        value: \"topology.kubernetes.io/zone\"
    {{- end }}
<<<<<<< HEAD
  {{- if ne .Descriptor.ControlPlane.AWS.EncryptionKey "" }}
  encryptionConfig:
    provider: {{ .Descriptor.ControlPlane.AWS.EncryptionKey }}
    resources:
      - secrets
  {{- end }}
{{- range $node := .Descriptor.WorkerNodes }}
=======
{{- range $node := .KeosCluster.Spec.WorkerNodes }}
>>>>>>> b1303e26
{{- range $index, $n := loop .AZ .ZoneDistribution .Quantity .NodeGroupMaxSize .NodeGroupMinSize }}
---
apiVersion: cluster.x-k8s.io/v1beta1
kind: MachineDeployment
metadata:
{{- if gt $node.NodeGroupMaxSize 0 }}
  annotations:
    cluster.x-k8s.io/cluster-api-autoscaler-node-group-max-size: '{{ $n.MaxSize }}'
    cluster.x-k8s.io/cluster-api-autoscaler-node-group-min-size: '{{ $n.MinSize }}'
{{- end }}
  name: "{{ $node.Name }}-md-{{ $index }}"
  namespace: "cluster-{{ $.KeosCluster.Metadata.Name }}"
spec:
  clusterName: "{{ $.KeosCluster.Metadata.Name }}"
  replicas: {{ $n.QA }}
  selector:
    matchLabels:
  template:
    metadata:
      labels:
        keos.stratio.com/machine-role: "{{ $.KeosCluster.Metadata.Name }}-worker-node"
    spec:
      clusterName: "{{ $.KeosCluster.Metadata.Name }}"
      version: "{{ $.KeosCluster.Spec.K8SVersion }}"
      failureDomain: "{{ $n.AZ }}"
      bootstrap:
        configRef:
          name: "{{ $node.Name }}-md-{{ $index }}"
          apiVersion: bootstrap.cluster.x-k8s.io/v1beta2
          kind: EKSConfigTemplate
      infrastructureRef:
        name: "{{ $node.Name }}-md-{{ $index }}"
        apiVersion: infrastructure.cluster.x-k8s.io/v1beta2
        kind: AWSMachineTemplate
---
apiVersion: infrastructure.cluster.x-k8s.io/v1beta2
kind: AWSMachineTemplate
metadata:
  name: "{{ $node.Name }}-md-{{ $index }}"
  namespace: "cluster-{{ $.KeosCluster.Metadata.Name }}"
spec:
  template:
    spec:
      {{- if $node.Spot }}
      spotMarketOptions:
        maxPrice: \"\"
      {{- end }}
      {{- if ne $node.NodeImage "" }}
      ami:
        id: {{ $node.NodeImage }}
      {{- end }}
      iamInstanceProfile: "nodes.cluster-api-provider-aws.sigs.k8s.io"
      instanceType: "{{ $node.Size }}"
      sshKeyName: \"{{ $node.SSHKey }}\"
      rootVolume:
        size: {{- if $node.RootVolume.Size }} {{ $node.RootVolume.Size }} {{ else }} 30 {{ end }}
        {{- if $node.RootVolume.Type }}
        type: {{ $node.RootVolume.Type }}
        {{- end }}
        encrypted: {{ $node.RootVolume.Encrypted }}
        {{- if $node.RootVolume.EncryptionKey }}
        encryptionKey: {{ $node.RootVolume.EncryptionKey }}
        {{- end }}
      {{- if $node.ExtraVolumes }}
      nonRootVolumes:
        {{- range $index, $vol := $node.ExtraVolumes }}
        - deviceName: {{ $vol.DeviceName }}
          size: {{ $vol.Size }}
          type: {{ $vol.Type }}
          encrypted: {{ $vol.Encrypted }}
          {{- if $vol.EncryptionKey }}
          encryptionKey: {{ $vol.EncryptionKey }}
          {{- end }}
        {{- end }}
      {{- end }}
---
apiVersion: bootstrap.cluster.x-k8s.io/v1beta2
kind: EKSConfigTemplate
metadata:
  name: "{{ $node.Name }}-md-{{ $index }}"
  namespace: "cluster-{{ $.KeosCluster.Metadata.Name }}"
spec:
  template:
    spec:
      {{- if gt (len $.DockerRegistries) 0 }}
      files:
        {{- range $reg := $.DockerRegistries }}
        {{- $url := hostname $reg.url }}
        - content: |
            server = \"https://{{ $url }}\"
            [host.\"https://{{ $url }}\"]
              capabilities = [\"pull\", \"resolve\"]
              [host.\"https://{{ $url }}\".header]
                {{- $auth := base64 (print $reg.user ":" $reg.pass) }}
                authorization = \"Basic {{ $auth }}\"
          path: /etc/containerd/certs.d/{{ $url }}/hosts.toml
        {{- end }}
      postBootstrapCommands:
        - systemctl restart containerd
      {{- end }}
      {{- if $node.ExtraVolumes }}
      diskSetup:
        filesystems:
          {{- range $index, $vol := $node.ExtraVolumes }}
          - device: /dev/nvme{{ len (printf "a%*s" $index "") }}n1
            filesystem: xfs
            label: {{ $vol.Label }}
          {{- end }}
        partitions:
          {{- range $index, $vol := $node.ExtraVolumes }}
          - device: /dev/nvme{{ len (printf "a%*s" $index "") }}n1
            layout: true
            overwrite: false
            tableType: gpt
          {{- end }}
      mounts:
        {{- range $index, $vol := $node.ExtraVolumes }}
        - - /dev/nvme{{ len (printf "a%*s" $index "") }}n1
          - {{ $vol.MountPath }}
        {{- end }}
      {{- end }}
      {{- if or (gt (len $node.Labels) 0) (gt (len $node.Taints) 0) }}
      kubeletExtraArgs:
        {{- if gt (len $node.Labels) 0 }}
        node-labels: \"{{ range $key, $value := $node.Labels }}{{ $key }}={{ $value }},{{- end }}\"
        {{- end }}
        {{- if gt (len $node.Taints) 0 }}
        register-with-taints: \"{{ range $i, $taint := $node.Taints }}{{$taint}}{{- if ne $i (sub (len $node.Taints) 1) }},{{- end }}{{ end }}\"
        {{- end }}
      {{- end }}
{{- end }}
{{- end }}<|MERGE_RESOLUTION|>--- conflicted
+++ resolved
@@ -90,17 +90,13 @@
       - name: ENI_CONFIG_LABEL_DEF
         value: \"topology.kubernetes.io/zone\"
     {{- end }}
-<<<<<<< HEAD
-  {{- if ne .Descriptor.ControlPlane.AWS.EncryptionKey "" }}
+  {{- if ne .KeosCluster.Spec.ControlPlane.AWS.EncryptionKey "" }}
   encryptionConfig:
-    provider: {{ .Descriptor.ControlPlane.AWS.EncryptionKey }}
+    provider: {{ .KeosCluster.Spec.ControlPlane.AWS.EncryptionKey }}
     resources:
       - secrets
   {{- end }}
-{{- range $node := .Descriptor.WorkerNodes }}
-=======
 {{- range $node := .KeosCluster.Spec.WorkerNodes }}
->>>>>>> b1303e26
 {{- range $index, $n := loop .AZ .ZoneDistribution .Quantity .NodeGroupMaxSize .NodeGroupMinSize }}
 ---
 apiVersion: cluster.x-k8s.io/v1beta1
