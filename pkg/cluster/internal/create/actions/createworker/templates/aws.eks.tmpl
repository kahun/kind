--- conflicted
+++ resolved
@@ -31,18 +31,10 @@
   namespace: "cluster-{{ .KeosCluster.Metadata.Name }}"
 spec:
   additionalTags:
-<<<<<<< HEAD
-    "keos.stratio.com/owner": \"{{ .Descriptor.ClusterID }}\"
-  {{- range .Descriptor.ControlPlane.Tags }}
+    "keos.stratio.com/owner": \"{{ .KeosCluster.Metadata.Name }}\"
+  {{- range .KeosCluster.Spec.ControlPlane.Tags }}
     {{- range $key, $value := . }}
     {{ $key }}: \"{{ $value }}\"
-=======
-      "keos.stratio.com/owner": \"{{ .KeosCluster.Metadata.Name }}\"
-    {{- range .KeosCluster.Spec.ControlPlane.Tags }}
-      {{- range $key,$value := . }}
-      {{ $key }}: {{ $value }}
-      {{- end }}
->>>>>>> 56cb98b7
     {{- end }}
   {{- end }}
   addons:
