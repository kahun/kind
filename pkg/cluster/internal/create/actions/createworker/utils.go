/*
Copyright 2019 The Kubernetes Authors.

Licensed under the Apache License, Version 2.0 (the "License");
you may not use this file except in compliance with the License.
You may obtain a copy of the License at

    http://www.apache.org/licenses/LICENSE-2.0

Unless required by applicable law or agreed to in writing, software
distributed under the License is distributed on an "AS IS" BASIS,
WITHOUT WARRANTIES OR CONDITIONS OF ANY KIND, either express or implied.
See the License for the specific language governing permissions and
limitations under the License.
*/

package createworker

import (
	"bytes"
	"errors"
	"fmt"
	"io/ioutil"
	"os"
	"strings"

<<<<<<< HEAD
	b64 "encoding/base64"

=======
	"github.com/fatih/structs"
	"github.com/oleiade/reflections"
	"github.com/spf13/viper"
>>>>>>> b9ee435d
	"gopkg.in/yaml.v3"
	"sigs.k8s.io/kind/pkg/cluster/internal/create/actions"
	"sigs.k8s.io/kind/pkg/cluster/internal/create/actions/cluster"
	"sigs.k8s.io/kind/pkg/cluster/nodes"
	"sigs.k8s.io/kind/pkg/cluster/nodeutils"
	"sigs.k8s.io/kind/pkg/exec"

	vault "github.com/sosedoff/ansible-vault-go"
)

const secretName = "secrets.yml"
const secretPath = "./" + secretName

func encryptFile(filePath string, vaultPassword string) error {
	data, err := ioutil.ReadFile(filePath)
	if err != nil {
		return nil
	}
	err = vault.EncryptFile(filePath, string(data), vaultPassword)
	if err != nil {
		return nil
	}
	return nil
}

func decryptFile(filePath string, vaultPassword string) (string, error) {
	data, err := vault.DecryptFile(filePath, vaultPassword)
	if err != nil {
		return "", err
	}
	return data, nil
}

func convertToMapStringString(m map[string]interface{}) map[string]string {
	var m2 = map[string]string{}
	for k, v := range m {
		m2[k] = v.(string)
	}
	return m2
}

<<<<<<< HEAD
func getCredentials(descriptorFile cluster.DescriptorFile, vaultPassword string) (cluster.AWSCredentials, string, error) {
	awsEmptyCreds := cluster.AWSCredentials{}
	descriptorEmptyCreds := checkAWSCreds(descriptorFile.AWSCredentials)
	descriptorEmptyGHT := checkGHToken(descriptorFile.GithubToken)
	_, err := os.Stat(secretPath)
	if err != nil {

		if !descriptorEmptyCreds && !descriptorEmptyGHT {
			return descriptorFile.AWSCredentials, descriptorFile.GithubToken, nil
		}
		err := errors.New("Incorrect AWS credentials or GithubToken in descriptor file")
		return awsEmptyCreds, "", err

	} else {
		secretFile, err := getDecryptedSecret(vaultPassword)
		if err != nil {
			return cluster.AWSCredentials{}, "", err
=======
func getSecrets(descriptorFile cluster.DescriptorFile, vaultPassword string) (map[string]string, map[string]string, string, error) {

	var c = map[string]string{}
	var r = map[string]string{}

	_, err := os.Stat("./secrets.yml")
	if err != nil {
		if descriptorFile.Credentials == (cluster.Credentials{}) {
			return c, r, "", errors.New("Incorrect credentials in descriptor file")
		}
		m := structs.Map(descriptorFile.Credentials)
		r := map[string]string{"User": descriptorFile.ExternalRegistry.User, "Pass": descriptorFile.ExternalRegistry.Pass, "Url": descriptorFile.ExternalRegistry.URL}
		return convertToMapStringString(m), r, descriptorFile.GithubToken, nil
	} else {
		var secretFile SecretsFile
		secretRaw, err := decryptFile("./secrets.yml", vaultPassword)
		if err != nil {
			return c, r, "", errors.New("The Vault password is incorrect")
		} else {
			err = yaml.Unmarshal([]byte(secretRaw), &secretFile)
			if err != nil {
				return c, r, "", err
			}
			f, err := reflections.GetField(secretFile.Secrets, strings.ToUpper(descriptorFile.InfraProvider))
			if err != nil {
				return c, r, "", errors.New("No " + descriptorFile.InfraProvider + " credentials found in secrets file")
			}
			m := structs.Map(f)
			r := map[string]string{"User": secretFile.Secrets.ExternalRegistry.User, "Pass": secretFile.Secrets.ExternalRegistry.Pass, "Url": descriptorFile.ExternalRegistry.URL}
			return convertToMapStringString(m["Credentials"].(map[string]interface{})), r, secretFile.Secrets.GithubToken, nil
>>>>>>> b9ee435d
		}
		awsCreds, githubToken := chooseCredentials(descriptorFile, secretFile)
		EmptyCreds := checkCreds(awsCreds, githubToken)
		if EmptyCreds {
			return awsCreds, githubToken, errors.New("It is not possible to find the AWSCredentials or GithubToken in the descriptor or in secrets.yml")
		}
		return awsCreds, githubToken, nil

	}
}

func chooseCredentials(descriptorFile cluster.DescriptorFile, secretFile SecretsFile) (cluster.AWSCredentials, string) {
	awsCreds := cluster.AWSCredentials{}
	githubToken := ""
	descriptorEmptyCreds := checkAWSCreds(descriptorFile.AWSCredentials)
	descriptorEmptyGHT := checkGHToken(descriptorFile.GithubToken)
	secretsEmptyCreds := checkAWSCreds(secretFile.Secret.AWSCredentials)
	secretEmptyGHT := checkGHToken(secretFile.Secret.GithubToken)
	if !secretsEmptyCreds {
		awsCreds = secretFile.Secret.AWSCredentials
	} else if !descriptorEmptyCreds {
		awsCreds = descriptorFile.AWSCredentials
	}

	if !secretEmptyGHT {
		githubToken = secretFile.Secret.GithubToken
	} else if !descriptorEmptyGHT {
		githubToken = descriptorFile.GithubToken
	}
	return awsCreds, githubToken
}

func checkCreds(awsCreds cluster.AWSCredentials, github_token string) bool {
	awsEmptyCreds := cluster.AWSCredentials{}
	return awsCreds == awsEmptyCreds || github_token == ""
}

func checkAWSCreds(awsCreds cluster.AWSCredentials) bool {
	awsEmptyCreds := cluster.AWSCredentials{}
	return awsCreds == awsEmptyCreds
}

func checkGHToken(github_token string) bool {
	return github_token == ""
}

func ensureSecretsFile(descriptorFile cluster.DescriptorFile, vaultPassword string) error {
	edited := false

	awsCredentials, github_token, err := getCredentials(descriptorFile, vaultPassword)
	if err != nil {
		return err
	}

<<<<<<< HEAD
	_, err = os.Stat(secretPath)
	if err != nil {
		secret := Secret{awsCredentials, github_token}
		secretFile := SecretsFile{secret}
		secretRaw, err := yaml.Marshal(secretFile)
		secretMap := map[string]map[string]interface{}{}
		err = yaml.Unmarshal([]byte(secretRaw), &secretMap)
=======
	if descriptorMap["credentials"] != nil || descriptorMap["github_token"] != nil {
		deleteKey("credentials", descriptorMap)
		deleteKey("github_token", descriptorMap)

		d, err := yaml.Marshal(&descriptorMap)
>>>>>>> b9ee435d
		if err != nil {
			return err
		}

		err = encryptSecret(secretMap, vaultPassword)
		if err != nil {
			return err
		}
		return nil
	}
	// En caso de que exista

	secretRaw, err := decryptFile(secretPath, vaultPassword)
	if err != nil {
		return err
	}
	secretMap := map[string]map[string]interface{}{}
	err = yaml.Unmarshal([]byte(secretRaw), &secretMap)
	if err != nil {
		return err
	}

	if secretMap["secrets"]["aws"] == nil {
		edited = true
		secretMap["secrets"]["aws"] = awsCredentials
	}
	if secretMap["secrets"]["github_token"] == nil {
		edited = true
		secretMap["secrets"]["github_token"] = github_token
	}
	if edited {
		err = encryptSecret(secretMap, vaultPassword)
		if err != nil {
			return err
		}
		return nil
	}
	return nil
}

func rewriteDescriptorFile(descriptorName string) error {

	descriptorRAW, err := os.ReadFile("./" + descriptorName)

	if err != nil {
		return err
	}

	var data yaml.Node
	err = yaml.Unmarshal(descriptorRAW, &data)
	if err != nil {
		return err
	}

	nodes := removeNode(data.Content, "aws")
	nodes = removeNode(data.Content, "github_token")

	b, err := yaml.Marshal(nodes[0])

	fmt.Println(string(b))

	err = ioutil.WriteFile(descriptorName, b, 0644)
	if err != nil {
		return err
	}

	return nil

}

func integrateClusterAutoscaler(node nodes.Node, kubeconfigPath string, clusterID string, provider string) exec.Cmd {
	cmd := node.Command("helm", "install", "cluster-autoscaler", "autoscaler/cluster-autoscaler",
		"--kubeconfig", kubeconfigPath,
		"--namespace", "kube-system",
		"--set", "autoDiscovery.clusterName="+clusterID,
		"--set", "autoDiscovery.labels[0].namespace=cluster-"+clusterID,
		"--set", "cloudProvider="+provider,
		"--set", "clusterAPIMode=incluster-incluster")

	return cmd
}

<<<<<<< HEAD
func getDecryptedSecret(vaultPassword string) (SecretsFile, error) {
	secretRaw, err := decryptFile("./secrets.yml", vaultPassword)
	secretFile := new(SecretsFile)
	if err != nil {
		err := errors.New("The vaultPassword is incorrect")
		return *secretFile, err
	} else {
		err = yaml.Unmarshal([]byte(secretRaw), &secretFile)
		if err != nil {
			fmt.Println(err)
			return *secretFile, err
		}
		return *secretFile, nil
	}
}

func encryptSecret(secretMap map[string]map[string]interface{}, vaultPassword string) error {

	var b bytes.Buffer
	yamlEncoder := yaml.NewEncoder(&b)
	yamlEncoder.SetIndent(2)
	yamlEncoder.Encode(&secretMap)

	err := vault.EncryptFile(secretPath, string(b.Bytes()), vaultPassword)
	if err != nil {
		return err
	}

	return nil
}

func removeNode(nodes []*yaml.Node, key string) []*yaml.Node {
	newNodes := []*yaml.Node{}
	for i, node := range nodes {
		if node.Kind == yaml.MappingNode {
			j := 0
			for j < len(node.Content)/2 {
				if node.Content[j*2].Value == key {
					if i == 0 {
						// This is a root key, so remove it and its value.
						node.Content = append(node.Content[:j*2], node.Content[j*2+2:]...)
						continue
					}
					// This is not a root key, so keep it.
					j += 2
					continue
				}
				j++
			}
			node.Content = removeNode(node.Content, key)
		}
		if node.Kind == yaml.SequenceNode {
			node.Content = removeNode(node.Content, key)
		}
		newNodes = append(newNodes, node)
	}
	return newNodes
=======
// getNode returns the first control plane
func getNode(ctx *actions.ActionContext) (nodes.Node, error) {
	allNodes, err := ctx.Nodes()
	if err != nil {
		return nil, err
	}

	controlPlanes, err := nodeutils.ControlPlaneNodes(allNodes)
	if err != nil {
		return nil, err
	}
	return controlPlanes[0], nil
}

func executeCommand(node nodes.Node, command string, envVars ...[]string) error {
	raw := bytes.Buffer{}
	cmd := node.Command("sh", "-c", command)
	if len(envVars) > 0 {
		cmd.SetEnv(envVars[0]...)
	}
	if err := cmd.SetStdout(&raw).Run(); err != nil {
		return err
	}
	return nil
>>>>>>> b9ee435d
}<|MERGE_RESOLUTION|>--- conflicted
+++ resolved
@@ -22,16 +22,11 @@
 	"fmt"
 	"io/ioutil"
 	"os"
+	"reflect"
 	"strings"
 
-<<<<<<< HEAD
-	b64 "encoding/base64"
-
-=======
 	"github.com/fatih/structs"
 	"github.com/oleiade/reflections"
-	"github.com/spf13/viper"
->>>>>>> b9ee435d
 	"gopkg.in/yaml.v3"
 	"sigs.k8s.io/kind/pkg/cluster/internal/create/actions"
 	"sigs.k8s.io/kind/pkg/cluster/internal/create/actions/cluster"
@@ -73,29 +68,50 @@
 	return m2
 }
 
-<<<<<<< HEAD
-func getCredentials(descriptorFile cluster.DescriptorFile, vaultPassword string) (cluster.AWSCredentials, string, error) {
-	awsEmptyCreds := cluster.AWSCredentials{}
-	descriptorEmptyCreds := checkAWSCreds(descriptorFile.AWSCredentials)
-	descriptorEmptyGHT := checkGHToken(descriptorFile.GithubToken)
-	_, err := os.Stat(secretPath)
-	if err != nil {
-
-		if !descriptorEmptyCreds && !descriptorEmptyGHT {
-			return descriptorFile.AWSCredentials, descriptorFile.GithubToken, nil
-		}
-		err := errors.New("Incorrect AWS credentials or GithubToken in descriptor file")
-		return awsEmptyCreds, "", err
-
-	} else {
-		secretFile, err := getDecryptedSecret(vaultPassword)
-		if err != nil {
-			return cluster.AWSCredentials{}, "", err
-=======
+// func getCredentials(descriptorFile cluster.DescriptorFile, vaultPassword string) (cluster.Credentials, cluster.ExternalRegistry, string, error) {
+// 	emptyCreds := cluster.Credentials{}
+// 	emptyExternalRegistry := cluster.ExternalRegistry{}
+// 	descriptorEmptyCreds := checkInfraCreds(descriptorFile.Credentials)
+// 	descriptorEmptyGHT := checkGHToken(descriptorFile.GithubToken)
+// 	//descriptorEmptyExternalRegistry := checkExternalRegistry(descriptorFile.ExternalRegistry)
+
+// 	_, err := os.Stat(secretPath)
+// 	if err != nil {
+// 		// Si no existe secrets.yml
+
+// 		if !descriptorEmptyCreds && !descriptorEmptyGHT {
+// 			fmt.Println("NO EXISTE SECRETS, DEVOLVEMOS: ")
+// 			fmt.Println(descriptorFile.Credentials)
+// 			return descriptorFile.Credentials, descriptorFile.ExternalRegistry, descriptorFile.GithubToken, nil
+
+// 		}
+// 		err := errors.New("Incorrect Credentials or GithubToken in descriptor file")
+
+// 		return emptyCreds, emptyExternalRegistry, "", err
+
+// 	} else {
+// 		secretFile, err := getDecryptedSecret(vaultPassword)
+// 		if err != nil {
+// 			return cluster.Credentials{}, emptyExternalRegistry, "", err
+
+// 		}
+// 		creds, externalRegistry, githubToken := chooseCredentials(descriptorFile, secretFile)
+// 		EmptyCreds := checkCreds(creds, githubToken)
+// 		if EmptyCreds {
+// 			return creds, externalRegistry, githubToken, errors.New("It is not possible to find the AWSCredentials or GithubToken in the descriptor or in secrets.yml")
+// 		}
+// 		return creds, externalRegistry, githubToken, nil
+
+// 	}
+// }
+
 func getSecrets(descriptorFile cluster.DescriptorFile, vaultPassword string) (map[string]string, map[string]string, string, error) {
 
 	var c = map[string]string{}
 	var r = map[string]string{}
+	var resultCreds = map[string]string{}
+	var resultReg = map[string]string{}
+	var resultGHT string
 
 	_, err := os.Stat("./secrets.yml")
 	if err != nil {
@@ -104,102 +120,179 @@
 		}
 		m := structs.Map(descriptorFile.Credentials)
 		r := map[string]string{"User": descriptorFile.ExternalRegistry.User, "Pass": descriptorFile.ExternalRegistry.Pass, "Url": descriptorFile.ExternalRegistry.URL}
-		return convertToMapStringString(m), r, descriptorFile.GithubToken, nil
+		resultCreds = convertToMapStringString(m)
+		resultReg = r
+		resultGHT = descriptorFile.GithubToken
+		fmt.Println("NO E SECRETS:")
+		fmt.Println("resultCreds")
+		fmt.Println(resultCreds)
+		fmt.Println("resultReg")
+		fmt.Println(resultReg)
+		fmt.Println("resultGHT")
+		fmt.Println(resultGHT)
+		//return convertToMapStringString(m), r, descriptorFile.GithubToken, nil
 	} else {
 		var secretFile SecretsFile
 		secretRaw, err := decryptFile("./secrets.yml", vaultPassword)
 		if err != nil {
 			return c, r, "", errors.New("The Vault password is incorrect")
+		}
+		err = yaml.Unmarshal([]byte(secretRaw), &secretFile)
+		if err != nil {
+			return c, r, "", err
+		}
+		f, err := reflections.GetField(secretFile.Secrets, strings.ToUpper(descriptorFile.InfraProvider))
+		if err != nil {
+			return c, r, "", err
+		}
+		if reflect.DeepEqual(f, reflect.Zero(reflect.TypeOf(f)).Interface()) {
+			fmt.Println("secrets no tiene campo: ", descriptorFile.InfraProvider)
+			if descriptorFile.Credentials == (cluster.Credentials{}) {
+				return c, r, "", errors.New("No " + descriptorFile.InfraProvider + " credentials found in secrets file and descriptor file")
+			}
+			resultCredsMap := structs.Map(descriptorFile.Credentials)
+			fmt.Println(resultCredsMap)
+			resultCreds = convertToMapStringString(resultCredsMap)
 		} else {
-			err = yaml.Unmarshal([]byte(secretRaw), &secretFile)
-			if err != nil {
-				return c, r, "", err
-			}
-			f, err := reflections.GetField(secretFile.Secrets, strings.ToUpper(descriptorFile.InfraProvider))
-			if err != nil {
-				return c, r, "", errors.New("No " + descriptorFile.InfraProvider + " credentials found in secrets file")
-			}
 			m := structs.Map(f)
-			r := map[string]string{"User": secretFile.Secrets.ExternalRegistry.User, "Pass": secretFile.Secrets.ExternalRegistry.Pass, "Url": descriptorFile.ExternalRegistry.URL}
-			return convertToMapStringString(m["Credentials"].(map[string]interface{})), r, secretFile.Secrets.GithubToken, nil
->>>>>>> b9ee435d
-		}
-		awsCreds, githubToken := chooseCredentials(descriptorFile, secretFile)
-		EmptyCreds := checkCreds(awsCreds, githubToken)
-		if EmptyCreds {
-			return awsCreds, githubToken, errors.New("It is not possible to find the AWSCredentials or GithubToken in the descriptor or in secrets.yml")
-		}
-		return awsCreds, githubToken, nil
-
-	}
-}
-
-func chooseCredentials(descriptorFile cluster.DescriptorFile, secretFile SecretsFile) (cluster.AWSCredentials, string) {
-	awsCreds := cluster.AWSCredentials{}
-	githubToken := ""
-	descriptorEmptyCreds := checkAWSCreds(descriptorFile.AWSCredentials)
-	descriptorEmptyGHT := checkGHToken(descriptorFile.GithubToken)
-	secretsEmptyCreds := checkAWSCreds(secretFile.Secret.AWSCredentials)
-	secretEmptyGHT := checkGHToken(secretFile.Secret.GithubToken)
-	if !secretsEmptyCreds {
-		awsCreds = secretFile.Secret.AWSCredentials
-	} else if !descriptorEmptyCreds {
-		awsCreds = descriptorFile.AWSCredentials
-	}
-
-	if !secretEmptyGHT {
-		githubToken = secretFile.Secret.GithubToken
-	} else if !descriptorEmptyGHT {
-		githubToken = descriptorFile.GithubToken
-	}
-	return awsCreds, githubToken
-}
-
-func checkCreds(awsCreds cluster.AWSCredentials, github_token string) bool {
-	awsEmptyCreds := cluster.AWSCredentials{}
-	return awsCreds == awsEmptyCreds || github_token == ""
-}
-
-func checkAWSCreds(awsCreds cluster.AWSCredentials) bool {
-	awsEmptyCreds := cluster.AWSCredentials{}
-	return awsCreds == awsEmptyCreds
-}
-
-func checkGHToken(github_token string) bool {
-	return github_token == ""
-}
+			resultCreds = convertToMapStringString(m["Credentials"].(map[string]interface{}))
+		}
+		if secretFile.Secrets.GithubToken == "" {
+			if descriptorFile.GithubToken == "" {
+				return c, r, "", errors.New("No Github Token found in secrets file and descriptor file")
+			}
+			resultGHT = descriptorFile.GithubToken
+		} else {
+			resultGHT = secretFile.Secrets.GithubToken
+		}
+		if secretFile.Secrets.ExternalRegistry == (ExternalRegistry{}) {
+			// TODO: Adaptar para que puedan ser multiples
+			if descriptorFile.ExternalRegistry != (cluster.ExternalRegistry{}) {
+				resultReg = map[string]string{"User": descriptorFile.ExternalRegistry.User, "Pass": descriptorFile.ExternalRegistry.Pass, "Url": descriptorFile.ExternalRegistry.URL}
+			}
+		} else {
+			resultReg = map[string]string{"User": secretFile.Secrets.ExternalRegistry.User, "Pass": secretFile.Secrets.ExternalRegistry.Pass, "Url": descriptorFile.ExternalRegistry.URL}
+		}
+
+		fmt.Println("SI E SECRETS:")
+		fmt.Println("resultCreds")
+		fmt.Println(resultCreds)
+		fmt.Println("resultReg")
+		fmt.Println(resultReg)
+		fmt.Println("resultGHT")
+		fmt.Println(resultGHT)
+		//return convertToMapStringString(m["Credentials"].(map[string]interface{})), r, secretFile.Secrets.GithubToken, nil
+	}
+	return resultCreds, resultReg, resultGHT, nil
+}
+
+// func chooseCredentials(descriptorFile cluster.DescriptorFile, secretFile SecretsFile) (cluster.Credentials, cluster.ExternalRegistry, string) {
+// 	creds := cluster.Credentials{}
+// 	externalRegistry := cluster.ExternalRegistry{}
+// 	githubToken := ""
+// 	descriptorEmptyCreds := checkInfraCreds(descriptorFile.Credentials)
+// 	descriptorEmptyGHT := checkGHToken(descriptorFile.GithubToken)
+// 	descriptorEmptyExternalRegistry := checkExternalRegistry(descriptorFile.ExternalRegistry.User, descriptorFile.ExternalRegistry.Pass)
+// 	secretsAWSEmptyCreds := checkInfraCreds(secretFile.Secrets.AWS.Credentials)
+// 	secretsGCPEmptyCreds := checkInfraCreds(secretFile.Secrets.GCP.Credentials)
+// 	secretEmptyGHT := checkGHToken(secretFile.Secrets.GithubToken)
+// 	secretEmptyExternalRegistry := checkExternalRegistry(secretFile.Secrets.ExternalRegistry.User, secretFile.Secrets.ExternalRegistry.Pass)
+
+// 	if !secretsAWSEmptyCreds || !secretsGCPEmptyCreds {
+// 		creds.AccessKey = secretFile.Secrets.AWS.Credentials.AccessKey
+// 		creds.SecretKey = secretFile.Secrets.AWS.Credentials.SecretKey
+// 		creds.Region = secretFile.Secrets.AWS.Credentials.Region
+// 		creds.Account = secretFile.Secrets.AWS.Credentials.Account
+
+// 		creds.ClientEmail = secretFile.Secrets.GCP.Credentials.ClientEmail
+// 		creds.ClientID = secretFile.Secrets.GCP.Credentials.ClientID
+// 		creds.ProjectID = secretFile.Secrets.GCP.Credentials.ProjectID
+// 		creds.PrivateKeyID = secretFile.Secrets.GCP.Credentials.PrivateKeyID
+// 		creds.PrivateKey = secretFile.Secrets.GCP.Credentials.PrivateKey
+// 	} else if !descriptorEmptyCreds {
+// 		creds = descriptorFile.Credentials
+// 	}
+
+// 	if !secretEmptyGHT {
+// 		githubToken = secretFile.Secrets.GithubToken
+// 	} else if !descriptorEmptyGHT {
+// 		githubToken = descriptorFile.GithubToken
+// 	}
+
+// 	if !secretEmptyExternalRegistry {
+// 		externalRegistry.User = secretFile.Secrets.ExternalRegistry.User
+// 		externalRegistry.Pass = secretFile.Secrets.ExternalRegistry.Pass
+// 	} else if !descriptorEmptyExternalRegistry {
+// 		externalRegistry = descriptorFile.ExternalRegistry
+// 	}
+
+// 	return creds, externalRegistry, githubToken
+// }
+
+// func checkCreds(creds cluster.Credentials, github_token string) bool {
+// 	emptyCreds := cluster.Credentials{}
+// 	return creds == emptyCreds || github_token == ""
+// }
+
+// func checkInfraCreds(awsCreds cluster.Credentials) bool {
+// 	awsEmptyCreds := cluster.Credentials{}
+// 	return awsCreds == awsEmptyCreds
+// }
+
+// func checkGHToken(github_token string) bool {
+// 	return github_token == ""
+// }
+
+// func checkExternalRegistry(user string, pass string) bool {
+
+// 	return user == "" && pass == ""
+// }
 
 func ensureSecretsFile(descriptorFile cluster.DescriptorFile, vaultPassword string) error {
 	edited := false
-
-	awsCredentials, github_token, err := getCredentials(descriptorFile, vaultPassword)
-	if err != nil {
-		return err
-	}
-
-<<<<<<< HEAD
+	credentials, externalRegistry, github_token, err := getSecrets(descriptorFile, vaultPassword)
+	if err != nil {
+		return err
+	}
+	awsCredentials, gcpCredentials, secretExternalRegistry, err := fillCredentials(credentials, externalRegistry)
+	if err != nil {
+		return err
+	}
+
 	_, err = os.Stat(secretPath)
 	if err != nil {
-		secret := Secret{awsCredentials, github_token}
-		secretFile := SecretsFile{secret}
-		secretRaw, err := yaml.Marshal(secretFile)
-		secretMap := map[string]map[string]interface{}{}
-		err = yaml.Unmarshal([]byte(secretRaw), &secretMap)
-=======
-	if descriptorMap["credentials"] != nil || descriptorMap["github_token"] != nil {
-		deleteKey("credentials", descriptorMap)
-		deleteKey("github_token", descriptorMap)
-
-		d, err := yaml.Marshal(&descriptorMap)
->>>>>>> b9ee435d
+		fmt.Println("no exite secrets (ensureSecretsFile)")
+		secretMap := map[string]interface{}{}
+		if github_token != "" {
+			secretMap["github_token"] = github_token
+		}
+		if len(gcpCredentials) > 0 {
+			secretMap["gcp"] = map[string]interface{}{
+				"credentials": gcpCredentials,
+			}
+		}
+		if len(awsCredentials) > 0 {
+			secretMap["aws"] = map[string]interface{}{
+				"credentials": awsCredentials,
+			}
+		}
+		if secretExternalRegistry["user"] != "" && secretExternalRegistry["pass"] != "" {
+			externalRegistryMap := map[string]interface{}{
+				"user": secretExternalRegistry["user"],
+				"pass": secretExternalRegistry["pass"],
+				"url":  externalRegistry["url"],
+			}
+			secretMap["external_registry"] = externalRegistryMap
+		}
+
+		secretFileMap := map[string]map[string]interface{}{
+			"secrets": secretMap,
+		}
+
+		err = encryptSecret(secretFileMap, vaultPassword)
 		if err != nil {
 			return err
 		}
-
-		err = encryptSecret(secretMap, vaultPassword)
-		if err != nil {
-			return err
-		}
 		return nil
 	}
 	// En caso de que exista
@@ -214,9 +307,19 @@
 		return err
 	}
 
+	fmt.Println("secretMap: >>>>>")
+	fmt.Println(secretMap)
 	if secretMap["secrets"]["aws"] == nil {
 		edited = true
 		secretMap["secrets"]["aws"] = awsCredentials
+	}
+	if secretMap["secrets"]["gcp"] == nil {
+		edited = true
+		secretMap["secrets"]["gcp"] = gcpCredentials
+	}
+	if secretMap["secrets"]["external_registry"] == nil {
+		edited = true
+		secretMap["secrets"]["external_registry"] = secretExternalRegistry
 	}
 	if secretMap["secrets"]["github_token"] == nil {
 		edited = true
@@ -232,6 +335,60 @@
 	return nil
 }
 
+func fillCredentials(credentials map[string]string, externalRegistry map[string]string) (map[string]string, map[string]string, map[string]string, error) {
+	awsCredentials := cluster.Credentials{}
+	awsCredentials.AccessKey = credentials["AccessKey"]
+	awsCredentials.SecretKey = credentials["SecretKey"]
+	awsCredentials.Region = credentials["Region"]
+	awsCredentials.Account = credentials["Account"]
+	awsMap, err := getMap(awsCredentials)
+	if err != nil {
+		return nil, nil, nil, err
+	}
+	awsMap = cleanStruct(awsMap)
+
+	gcpCredentials := cluster.Credentials{}
+	gcpCredentials.ProjectID = credentials["ProjectID"]
+	gcpCredentials.PrivateKeyID = credentials["PrivateKeyID"]
+	gcpCredentials.PrivateKey = credentials["PrivateKey"]
+	gcpCredentials.ClientEmail = credentials["ClientEmail"]
+	gcpCredentials.ClientID = credentials["ClientID"]
+	gcpMap, err := getMap(gcpCredentials)
+	if err != nil {
+		return nil, nil, nil, err
+	}
+	gcpMap = cleanStruct(gcpMap)
+
+	secretExternalRegistry := ExternalRegistry{externalRegistry["User"], externalRegistry["Pass"]}
+	fmt.Println("externalRegistry: ")
+	fmt.Println(secretExternalRegistry)
+	secretExternalRegistryMap, err := getMap(secretExternalRegistry)
+	if err != nil {
+		return nil, nil, nil, err
+	}
+
+	return awsMap, gcpMap, secretExternalRegistryMap, nil
+}
+
+func getMap(s interface{}) (map[string]string, error) {
+	var resultMap map[string]string
+	resultBytes, err := yaml.Marshal(s)
+	if err != nil {
+		return nil, err
+	}
+	yaml.Unmarshal(resultBytes, &resultMap)
+	return resultMap, nil
+
+}
+func cleanStruct(m map[string]string) map[string]string {
+	for k, v := range m {
+		if v == "" {
+			delete(m, k)
+		}
+	}
+	return m
+}
+
 func rewriteDescriptorFile(descriptorName string) error {
 
 	descriptorRAW, err := os.ReadFile("./" + descriptorName)
@@ -246,10 +403,10 @@
 		return err
 	}
 
-	nodes := removeNode(data.Content, "aws")
-	nodes = removeNode(data.Content, "github_token")
-
-	b, err := yaml.Marshal(nodes[0])
+	yamlNodes := removeKey(data.Content, "credentials")
+	yamlNodes = removeKey(yamlNodes, "github_token")
+
+	b, err := yaml.Marshal(yamlNodes[0])
 
 	fmt.Println(string(b))
 
@@ -274,7 +431,6 @@
 	return cmd
 }
 
-<<<<<<< HEAD
 func getDecryptedSecret(vaultPassword string) (SecretsFile, error) {
 	secretRaw, err := decryptFile("./secrets.yml", vaultPassword)
 	secretFile := new(SecretsFile)
@@ -306,7 +462,7 @@
 	return nil
 }
 
-func removeNode(nodes []*yaml.Node, key string) []*yaml.Node {
+func removeKey(nodes []*yaml.Node, key string) []*yaml.Node {
 	newNodes := []*yaml.Node{}
 	for i, node := range nodes {
 		if node.Kind == yaml.MappingNode {
@@ -324,15 +480,16 @@
 				}
 				j++
 			}
-			node.Content = removeNode(node.Content, key)
+			node.Content = removeKey(node.Content, key)
 		}
 		if node.Kind == yaml.SequenceNode {
-			node.Content = removeNode(node.Content, key)
+			node.Content = removeKey(node.Content, key)
 		}
 		newNodes = append(newNodes, node)
 	}
 	return newNodes
-=======
+}
+
 // getNode returns the first control plane
 func getNode(ctx *actions.ActionContext) (nodes.Node, error) {
 	allNodes, err := ctx.Nodes()
@@ -357,5 +514,4 @@
 		return err
 	}
 	return nil
->>>>>>> b9ee435d
 }