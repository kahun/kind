/*
Copyright 2019 The Kubernetes Authors.

Licensed under the Apache License, Version 2.0 (the "License");
you may not use this file except in compliance with the License.
You may obtain a copy of the License at

    http://www.apache.org/licenses/LICENSE-2.0

Unless required by applicable law or agreed to in writing, software
distributed under the License is distributed on an "AS IS" BASIS,
WITHOUT WARRANTIES OR CONDITIONS OF ANY KIND, either express or implied.
See the License for the specific language governing permissions and
limitations under the License.
*/

package createworker

import (
	"os"

	"gopkg.in/yaml.v3"
	"sigs.k8s.io/kind/pkg/commons"
)

type KEOSDescriptor struct {
	ExternalRegistry struct {
		AuthRequired bool   `yaml:"auth_required"`
		Type         string `yaml:"type"`
		URL          string `yaml:"url"`
	} `yaml:"external_registry"`
	AWS struct {
		Enabled bool `yaml:"enabled"`
		EKS     bool `yaml:"eks"`
	} `yaml:"aws,omitempty"`
	Azure struct {
		Enabled bool `yaml:"enabled"`
		AKS     bool `yaml:"aks"`
	} `yaml:"azure,omitempty"`
	GCP struct {
		Enabled bool `yaml:"enabled"`
		GKE     bool `yaml:"gke"`
	} `yaml:"gcp,omitempty"`
	Keos struct {
		Calico struct {
			Ipip                 bool   `yaml:"ipip,omitempty"`
			Pool                 string `yaml:"pool,omitempty"`
			DeployTigeraOperator bool   `yaml:"deploy_tigera_operator"`
		} `yaml:"calico"`
		ClusterID string `yaml:"cluster_id"`
		Dns       struct {
			ExternalDns struct {
				Enabled *bool `yaml:"enabled,omitempty"`
			} `yaml:"external_dns,omitempty"`
		} `yaml:"dns,omitempty"`
		// PR fixing exclude_if behaviour https://github.com/go-playground/validator/pull/939
		Domain          string `yaml:"domain,omitempty"`
		ExternalDomain  string `yaml:"external_domain,omitempty"`
		Flavour         string `yaml:"flavour"`
		K8sInstallation bool   `yaml:"k8s_installation"`
		Storage         struct {
			DefaultStorageClass string   `yaml:"default_storage_class"`
			Providers           []string `yaml:"providers"`
		} `yaml:"storage"`
	} `yaml:"keos"`
}

func createKEOSDescriptor(descriptorFile commons.DescriptorFile, storageClass string) error {

	var keosDescriptor KEOSDescriptor
	var err error

	// External registry
	for _, registry := range descriptorFile.DockerRegistries {
		if registry.KeosRegistry {
			keosDescriptor.ExternalRegistry.URL = registry.URL
			keosDescriptor.ExternalRegistry.AuthRequired = registry.AuthRequired
			keosDescriptor.ExternalRegistry.Type = registry.Type
		}
	}

	// AWS
	if descriptorFile.InfraProvider == "aws" {
		keosDescriptor.AWS.Enabled = true
		keosDescriptor.AWS.EKS = descriptorFile.ControlPlane.Managed
	}

	// Azure
	if descriptorFile.InfraProvider == "azure" {
		keosDescriptor.Azure.Enabled = true
		keosDescriptor.Azure.AKS = descriptorFile.ControlPlane.Managed
	}

	// GCP
	if descriptorFile.InfraProvider == "gcp" {
		keosDescriptor.GCP.Enabled = true
		keosDescriptor.GCP.GKE = descriptorFile.ControlPlane.Managed
	}

	// Keos
	keosDescriptor.Keos.ClusterID = descriptorFile.ClusterID
<<<<<<< HEAD
        keosDescriptor.Keos.Domain = "cluster.local"
=======
	keosDescriptor.Keos.Domain = "cluster.local"
>>>>>>> c0a2c3c9
	if descriptorFile.ExternalDomain != "" {
		keosDescriptor.Keos.ExternalDomain = descriptorFile.ExternalDomain
	}
	keosDescriptor.Keos.Flavour = descriptorFile.Keos.Flavour

	// Keos - Calico
	if !descriptorFile.ControlPlane.Managed {
		keosDescriptor.Keos.Calico.Ipip = true
		keosDescriptor.Keos.Calico.Pool = "192.168.0.0/16"
	}
	keosDescriptor.Keos.Calico.DeployTigeraOperator = false

	// Keos - Storage
	keosDescriptor.Keos.Storage.DefaultStorageClass = storageClass
	keosDescriptor.Keos.Storage.Providers = []string{"custom"}

	// Keos - External dns
	if !descriptorFile.Dns.ManageZone {
		keosDescriptor.Keos.Dns.ExternalDns.Enabled = &descriptorFile.Dns.ManageZone
	}

	keosYAMLData, err := yaml.Marshal(keosDescriptor)
	if err != nil {
		return err
	}

	// Write file to disk
	err = os.WriteFile("keos.yaml", []byte(keosYAMLData), 0644)
	if err != nil {
		return err
	}

	return nil
}<|MERGE_RESOLUTION|>--- conflicted
+++ resolved
@@ -99,11 +99,7 @@
 
 	// Keos
 	keosDescriptor.Keos.ClusterID = descriptorFile.ClusterID
-<<<<<<< HEAD
         keosDescriptor.Keos.Domain = "cluster.local"
-=======
-	keosDescriptor.Keos.Domain = "cluster.local"
->>>>>>> c0a2c3c9
 	if descriptorFile.ExternalDomain != "" {
 		keosDescriptor.Keos.ExternalDomain = descriptorFile.ExternalDomain
 	}
