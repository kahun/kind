--- conflicted
+++ resolved
@@ -85,12 +85,8 @@
 	b.capxVersion = "v2.1.4"
 	b.capxImageVersion = "2.1.4-0.4.0"
 	b.capxName = "capa"
-<<<<<<< HEAD
-	b.stClassName = "gp2"
 	b.csiNamespace = "kube-system"
-=======
 	b.stClassName = "keos"
->>>>>>> 23181304
 	if managed {
 		b.capxTemplate = "aws.eks.tmpl"
 	} else {
@@ -132,7 +128,7 @@
 	c = "helm install aws-ebs-csi-driver /stratio/helm/aws-ebs-csi-driver" +
 		" --kubeconfig " + k +
 		" --namespace " + b.csiNamespace
-	err = commons.ExecuteCommand(n, c)
+	_, err = commons.ExecuteCommand(n, c)
 	if err != nil {
 		return errors.Wrap(err, "failed to deploy AWS EBS CSI driver Helm Chart")
 	}
