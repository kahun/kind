--- conflicted
+++ resolved
@@ -46,35 +46,34 @@
     scheduler: {{ .Descriptor.ControlPlane.AWS.Logging.Scheduler }}
   network:
     vpc:
-<<<<<<< HEAD
-      availabilityZoneSelection: {{- if ne .Networks.AvailabilityZoneSelection "" }} {{ .Networks.AvailabilityZoneSelection }} {{ else }} Ordered {{ end }}
-      availabilityZoneUsageLimit: {{- if ne .Networks.AvailabilityZoneUsageLimit 0 }} {{ .Networks.AvailabilityZoneUsageLimit }} {{ else }} 3 {{ end }}
-  {{- if ne .Networks.CidrBlock "" }}
-      cidrBlock: {{ .Networks.CidrBlock }}
+      availabilityZoneSelection: {{- if ne .Descriptor.Networks.AvailabilityZoneSelection "" }} {{ .Descriptor.Networks.AvailabilityZoneSelection }} {{ else }} Ordered {{ end }}
+      availabilityZoneUsageLimit: {{- if ne .Descriptor.Networks.AvailabilityZoneUsageLimit 0 }} {{ .Descriptor.Networks.AvailabilityZoneUsageLimit }} {{ else }} 3 {{ end }}
+  {{- if ne .Descriptor.Networks.CidrBlock "" }}
+      cidrBlock: {{ .Descriptor.Networks.CidrBlock }}
   {{- end }}
-  {{- if isNotEmpty .Networks.IPv6 }}
+  {{- if isNotEmpty .Descriptor.Networks.IPv6 }}
       ipv6:
-      {{- if ne .Networks.IPv6.CidrBlock ""}}
-        cidrBlock: {{ .Networks.IPv6.CidrBlock }}
+      {{- if ne .Descriptor.Networks.IPv6.CidrBlock ""}}
+        cidrBlock: {{ .Descriptor.Networks.IPv6.CidrBlock }}
       {{- end }}
-      {{- if ne .Networks.IPv6.PoolId ""}}
-        poolId: {{ .Networks.IPv6.PoolId }}
+      {{- if ne .Descriptor.Networks.IPv6.PoolId ""}}
+        poolId: {{ .Descriptor.Networks.IPv6.PoolId }}
       {{- end }}
-      {{- if ne .Networks.IPv6.EgressOnlyInternetGatewayId ""}}
-        egressOnlyInternetGatewayId: {{ .Networks.IPv6.EgressOnlyInternetGatewayId }}
+      {{- if ne .Descriptor.Networks.IPv6.EgressOnlyInternetGatewayId ""}}
+        egressOnlyInternetGatewayId: {{ .Descriptor.Networks.IPv6.EgressOnlyInternetGatewayId }}
       {{- end }}
   {{- end }}
-  {{- if isNotEmpty .Networks.Tags }}
+  {{- if isNotEmpty .Descriptor.Networks.Tags }}
       tags:
-    {{- range $key,$value := .Networks.Tags }}
+    {{- range $key,$value := .Descriptor.Networks.Tags }}
       - $key: $value
     {{- end}}
   {{- end }}
-{{- if ne .Networks.VPCID "" }}
-      id: {{ .Networks.VPCID }}
-    {{- if ne .Networks.Subnets nil }}
+{{- if ne .Descriptor.Networks.VPCID "" }}
+      id: {{ .Descriptor.Networks.VPCID }}
+    {{- if ne .Descriptor.Networks.Subnets nil }}
     subnets:
-    {{- range .Networks.Subnets }}
+    {{- range .Descriptor.Networks.Subnets }}
       - id: {{ .SubnetId }}
       {{- if ne .AvailabilityZone "" }}
         availabilityZone:  {{ .AvailabilityZone }} 
@@ -101,20 +100,9 @@
         tags:
       {{- range $key,$value := .Tags }}
         - $key: $value
-      {{- end}}
+      {{- end }}
       {{- end }}
     {{- end }}
-=======
-      availabilityZoneSelection: Ordered
-      availabilityZoneUsageLimit: 3
-{{- if ne .Descriptor.Networks.VPCID "" }}
-      id: {{ .Descriptor.Networks.VPCID }}
-    {{- if ne .Descriptor.Networks.Subnets nil }}
-    subnets:
-      {{- range .Descriptor.Networks.Subnets }}
-      - id: {{ .Name }}
-      {{- end }}
->>>>>>> 5ed97219
     {{- end }}
 {{- end }}
   region: "{{ .Descriptor.Region }}"
