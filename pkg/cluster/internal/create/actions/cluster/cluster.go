/*
Copyright 2019 The Kubernetes Authors.

Licensed under the Apache License, Version 2.0 (the "License");
you may not use this file except in compliance with the License.
You may obtain a copy of the License at

    http://www.apache.org/licenses/LICENSE-2.0

Unless required by applicable law or agreed to in writing, software
distributed under the License is distributed on an "AS IS" BASIS,
WITHOUT WARRANTIES OR CONDITIONS OF ANY KIND, either express or implied.
See the License for the specific language governing permissions and
limitations under the License.
*/

package cluster

import (
	"bytes"
	"embed"
	"os"
	"text/template"

	"github.com/go-playground/validator/v10"
	"gopkg.in/yaml.v3"
)

//go:embed templates/*
var ctel embed.FS

// DescriptorFile represents the YAML structure in the descriptor file
type DescriptorFile struct {
	APIVersion       string `yaml:"apiVersion"`
	Kind             string `yaml:"kind"`
	ClusterID        string `yaml:"cluster_id" validate:"required,min=3,max=100"`
	DeployAutoscaler bool   `yaml:"deploy_autoscaler" validate:"boolean"`

	Bastion Bastion `yaml:"bastion"`

	Credentials Credentials `yaml:"credentials"`

	InfraProvider string `yaml:"infra_provider" validate:"required,oneof='aws' 'gcp' 'azure'"`

	K8SVersion   string `yaml:"k8s_version" validate:"required,startswith=v,min=7,max=8"`
	Region       string `yaml:"region" validate:"required"`
	SSHKey       string `yaml:"ssh_key"`
	FullyPrivate bool   `yaml:"fully_private" validate:"boolean"`

	Networks struct {
		VPCID   string `yaml:"vpc_id" validate:"required_with=Subnets"`
		Subnets []struct {
			AvailabilityZone string `yaml:"availability_zone"`
			Name             string `yaml:"name"`
			PrivateCIDR      string `yaml:"private_cidr"`
			PublicCIDR       string `yaml:"public_cidr"`
		} `yaml:"subnets"`
	} `yaml:"networks"`

<<<<<<< HEAD
	Dns struct {
		HostedZones bool `yaml:"hosted_zones" validate:"boolean"`
	} `yaml:"dns"`

	DockerRegistries []DockerRegistry `yaml:"docker_registries" validate:"dive"`

	ExternalDomain string `yaml:"external_domain" validate:"omitempty,hostname"`
=======
	DockerRegistries []DockerRegistry `yaml:"docker_registries" validate:"dive"`
>>>>>>> 26b90edd

	Keos struct {
		Domain  string `yaml:"domain" validate:"required,hostname"`
		Flavour string `yaml:"flavour"`
		Version string `yaml:"version"`
	} `yaml:"keos"`

	ControlPlane struct {
		Managed         bool   `yaml:"managed" validate:"boolean"`
		Name            string `yaml:"name"`
		AmiID           string `yaml:"ami_id"`
		HighlyAvailable bool   `yaml:"highly_available" validate:"boolean"`
		Size            string `yaml:"size" validate:"required_if=Managed false"`
		Image           string `yaml:"image" validate:"required_if=InfraProvider gcp"`
		RootVolume      struct {
			Size      int    `yaml:"size" validate:"numeric"`
			Type      string `yaml:"type"`
			Encrypted bool   `yaml:"encrypted" validate:"boolean"`
		} `yaml:"root_volume"`
		AWS AWS `yaml:"aws"`
	} `yaml:"control_plane"`

	WorkerNodes WorkerNodes `yaml:"worker_nodes" validate:"required,dive"`
}

type AWS struct {
	AssociateOIDCProvider bool `yaml:"associate_oidc_provider" validate:"boolean"`
	Logging               struct {
		ApiServer         bool `yaml:"api_server" validate:"boolean"`
		Audit             bool `yaml:"audit" validate:"boolean"`
		Authenticator     bool `yaml:"authenticator" validate:"boolean"`
		ControllerManager bool `yaml:"controller_manager" validate:"boolean"`
		Scheduler         bool `yaml:"scheduler" validate:"boolean"`
	} `yaml:"logging"`
}

type WorkerNodes []struct {
	Name             string `yaml:"name" validate:"required"`
	AmiID            string `yaml:"ami_id"`
	Quantity         int    `yaml:"quantity" validate:"required,numeric,gt=0"`
	Size             string `yaml:"size" validate:"required"`
	Image            string `yaml:"image" validate:"required_if=InfraProvider gcp"`
	ZoneDistribution string `yaml:"zone_distribution" validate:"omitempty,oneof='balanced' 'unbalanced'"`
	AZ               string `yaml:"az"`
	SSHKey           string `yaml:"ssh_key"`
	Spot             bool   `yaml:"spot" validate:"omitempty,boolean"`
	NodeGroupMaxSize int    `yaml:"max_size" validate:"required,numeric,gtefield=Quantity,gt=0"`
	NodeGroupMinSize int    `yaml:"min_size" validate:"required,numeric,ltefield=Quantity,gt=0"`
	RootVolume       struct {
		Size      int    `yaml:"size" validate:"numeric"`
		Type      string `yaml:"type"`
		Encrypted bool   `yaml:"encrypted" validate:"boolean"`
	} `yaml:"root_volume"`
}

// Bastion represents the bastion VM
type Bastion struct {
	AmiID             string   `yaml:"ami_id"`
	VMSize            string   `yaml:"vm_size"`
	AllowedCIDRBlocks []string `yaml:"allowedCIDRBlocks"`
}

type Node struct {
	AZ      string
	QA      int
	MaxSize int
	MinSize int
}

type Credentials struct {
	AWS              AWSCredentials              `yaml:"aws"`
	GCP              GCPCredentials              `yaml:"gcp"`
	GithubToken      string                      `yaml:"github_token"`
	DockerRegistries []DockerRegistryCredentials `yaml:"docker_registries"`
}

type AWSCredentials struct {
	AccessKey string `yaml:"access_key"`
	SecretKey string `yaml:"secret_key"`
	Region    string `yaml:"region"`
	Account   string `yaml:"account"`
}

type GCPCredentials struct {
	ProjectID    string `yaml:"project_id"`
	PrivateKeyID string `yaml:"private_key_id"`
	PrivateKey   string `yaml:"private_key"`
	ClientEmail  string `yaml:"client_email"`
	ClientID     string `yaml:"client_id"`
}

type DockerRegistryCredentials struct {
	URL  string `yaml:"url"`
	User string `yaml:"user"`
	Pass string `yaml:"pass"`
}

type DockerRegistry struct {
	AuthRequired bool   `yaml:"auth_required" validate:"boolean"`
	Type         string `yaml:"type"`
	URL          string `yaml:"url" validate:"required"`
	KeosRegistry bool   `yaml:"keos_registry" validate:"boolean"`
}

type TemplateParams struct {
	Descriptor       DescriptorFile
	Credentials      map[string]string
	ExternalRegistry map[string]string
}

// Init sets default values for the DescriptorFile
func (d DescriptorFile) Init() DescriptorFile {
	d.FullyPrivate = false
	d.ControlPlane.HighlyAvailable = true

	// Autoscaler
	d.DeployAutoscaler = true

	// EKS
	d.ControlPlane.AWS.AssociateOIDCProvider = true
	d.ControlPlane.AWS.Logging.ApiServer = false
	d.ControlPlane.AWS.Logging.Audit = false
	d.ControlPlane.AWS.Logging.Authenticator = false
	d.ControlPlane.AWS.Logging.ControllerManager = false
	d.ControlPlane.AWS.Logging.Scheduler = false

	// Hosted zones
	d.Dns.HostedZones = true

	return d
}

// Read descriptor file
func GetClusterDescriptor(descriptorPath string) (*DescriptorFile, error) {
	descriptorRAW, err := os.ReadFile(descriptorPath)
	if err != nil {
		return nil, err
	}
	descriptorFile := new(DescriptorFile).Init()
	err = yaml.Unmarshal(descriptorRAW, &descriptorFile)
	if err != nil {
		return nil, err
	}
	validate := validator.New()
	err = validate.Struct(descriptorFile)
	if err != nil {
		return nil, err
	}
	return &descriptorFile, nil
}

func GetClusterManifest(flavor string, params TemplateParams) (string, error) {

	funcMap := template.FuncMap{
		"loop": func(az string, qa int, maxsize int, minsize int) <-chan Node {
			ch := make(chan Node)
			go func() {
				var azs []string
				var q int
				var mx int
				var mn int
				if az != "" {
					azs = []string{az}
					q = qa
					mx = maxsize
					mn = minsize
				} else {
					azs = []string{"a", "b", "c"}
					q = qa / 3
					mx = maxsize / 3
					mn = minsize / 3
				}
				for _, a := range azs {
					ch <- Node{AZ: a, QA: q, MaxSize: mx, MinSize: mn}
				}
				close(ch)
			}()
			return ch
		},
	}

	var tpl bytes.Buffer
	t, err := template.New("").Funcs(funcMap).ParseFS(ctel, "templates/"+flavor)
	if err != nil {
		return "", err
	}

	err = t.ExecuteTemplate(&tpl, flavor, params)
	if err != nil {
		return "", err
	}
	return tpl.String(), nil
}<|MERGE_RESOLUTION|>--- conflicted
+++ resolved
@@ -57,7 +57,6 @@
 		} `yaml:"subnets"`
 	} `yaml:"networks"`
 
-<<<<<<< HEAD
 	Dns struct {
 		HostedZones bool `yaml:"hosted_zones" validate:"boolean"`
 	} `yaml:"dns"`
@@ -65,9 +64,6 @@
 	DockerRegistries []DockerRegistry `yaml:"docker_registries" validate:"dive"`
 
 	ExternalDomain string `yaml:"external_domain" validate:"omitempty,hostname"`
-=======
-	DockerRegistries []DockerRegistry `yaml:"docker_registries" validate:"dive"`
->>>>>>> 26b90edd
 
 	Keos struct {
 		Domain  string `yaml:"domain" validate:"required,hostname"`
