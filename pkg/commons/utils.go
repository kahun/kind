/*
Copyright 2019 The Kubernetes Authors.

Licensed under the Apache License, Version 2.0 (the "License");
you may not use this file except in compliance with the License.
You may obtain a copy of the License at

    http://www.apache.org/licenses/LICENSE-2.0

Unless required by applicable law or agreed to in writing, software
distributed under the License is distributed on an "AS IS" BASIS,
WITHOUT WARRANTIES OR CONDITIONS OF ANY KIND, either express or implied.
See the License for the specific language governing permissions and
limitations under the License.
*/

package commons

import (
	"bytes"
	"context"
	"unicode"

	"os"
	"strings"

	"golang.org/x/exp/slices"
	"gopkg.in/yaml.v3"

	"sigs.k8s.io/kind/pkg/cluster/nodes"
	"sigs.k8s.io/kind/pkg/errors"

<<<<<<< HEAD
	"github.com/Azure/azure-sdk-for-go/sdk/azidentity"
=======
>>>>>>> 56d85421
	"github.com/aws/aws-sdk-go-v2/aws"
	"github.com/aws/aws-sdk-go-v2/config"
	"github.com/aws/aws-sdk-go-v2/credentials"
	"github.com/aws/aws-sdk-go-v2/service/ec2"
	"github.com/aws/aws-sdk-go-v2/service/ec2/types"
	vault "github.com/sosedoff/ansible-vault-go"
)

const secretName = "secrets.yml"
const secretPath = "./" + secretName

func decryptFile(filePath string, vaultPassword string) (string, error) {
	data, err := vault.DecryptFile(filePath, vaultPassword)
	if err != nil {
		return "", err
	}
	var secret SecretsFile
	_ = yaml.Unmarshal([]byte(data), &secret)
	return data, nil
}

func convertStringMapToInterfaceMap(inputMap map[string]string) map[string]interface{} {
	outputMap := make(map[string]interface{})
	for key, value := range inputMap {
		outputMap[key] = value
	}
	return outputMap
}

func EnsureSecretsFile(spec Spec, vaultPassword string, clusterCredentials ClusterCredentials) error {
	var err error

	edited := false

	credentials := clusterCredentials.ProviderCredentials
	externalRegistry := clusterCredentials.KeosRegistryCredentials
	dockerRegistries := clusterCredentials.DockerRegistriesCredentials
	github_token := clusterCredentials.GithubToken

	_, err = os.Stat(secretPath)
	if err != nil {
		secretMap := map[string]interface{}{}
		if github_token != "" {
			secretMap["github_token"] = github_token
		}
		if len(credentials) > 0 {
			creds := convertStringMapToInterfaceMap(credentials)
			creds = ConvertMapKeysToSnakeCase(creds)
			secretMap[spec.InfraProvider] = map[string]interface{}{"credentials": creds}
		}

		if len(externalRegistry) > 0 {
			externalReg := convertStringMapToInterfaceMap(externalRegistry)
			externalReg = ConvertMapKeysToSnakeCase(externalReg)
			secretMap["external_registry"] = externalReg
		}

		if len(dockerRegistries) > 0 {
			for i, dockerReg := range dockerRegistries {
				dockerRegistries[i] = ConvertMapKeysToSnakeCase(dockerReg)
			}
			secretMap["docker_registries"] = dockerRegistries
		}

		secretFileMap := map[string]map[string]interface{}{
			"secrets": secretMap,
		}

		err = encryptSecret(secretFileMap, vaultPassword)
		if err != nil {
			return err
		}
		return nil
	}
	// En caso de que exista
	secretRaw, err := decryptFile(secretPath, vaultPassword)
	if err != nil {
		return err
	}
	secretMap := map[string]map[string]interface{}{}
	err = yaml.Unmarshal([]byte(secretRaw), &secretMap)
	if err != nil {
		return err
	}

	if secretMap["secrets"][spec.InfraProvider] == nil && len(credentials) > 0 {
		edited = true
		creds := convertStringMapToInterfaceMap(credentials)
		creds = ConvertMapKeysToSnakeCase(creds)
		secretMap["secrets"][spec.InfraProvider] = map[string]interface{}{"credentials": creds}
	}

	if secretMap["secrets"]["external_registry"] == nil && len(externalRegistry) > 0 {
		edited = true
		externalReg := convertStringMapToInterfaceMap(externalRegistry)
		externalReg = ConvertMapKeysToSnakeCase(externalReg)
		secretMap["secrets"]["external_registry"] = externalReg
	}
	if secretMap["secrets"]["github_token"] == nil && github_token != "" {
		edited = true
		secretMap["secrets"]["github_token"] = github_token
	}
	if secretMap["secrets"]["docker_registries"] == nil && len(dockerRegistries) > 0 {
		edited = true
		for i, dockerReg := range dockerRegistries {
			dockerRegistries[i] = ConvertMapKeysToSnakeCase(dockerReg)
		}
		secretMap["secrets"]["docker_registries"] = dockerRegistries
	}
	if edited {
		err = encryptSecret(secretMap, vaultPassword)
		if err != nil {
			return err
		}
		return nil
	}
	return nil
}

func RewriteDescriptorFile(descriptorPath string) error {

	descriptorRAW, err := os.ReadFile(descriptorPath)

	if err != nil {
		return err
	}

	var data yaml.Node
	err = yaml.Unmarshal(descriptorRAW, &data)
	if err != nil {
		return err
	}

	yamlNodes := removeKey(data.Content, "credentials")

	b, err := yaml.Marshal(yamlNodes[0])
	if err != nil {
		return err
	}

	err = os.WriteFile(descriptorPath, []byte(b), 0644)
	if err != nil {
		return err
	}

	return nil

}

func encryptSecret(secretMap map[string]map[string]interface{}, vaultPassword string) error {

	var b bytes.Buffer
	yamlEncoder := yaml.NewEncoder(&b)
	yamlEncoder.SetIndent(2)
	yamlEncoder.Encode(&secretMap)

	err := vault.EncryptFile(secretPath, b.String(), vaultPassword)
	if err != nil {
		return err
	}

	return nil
}

func removeKey(nodes []*yaml.Node, key string) []*yaml.Node {
	newNodes := []*yaml.Node{}
	for _, node := range nodes {
		if node.Kind == yaml.MappingNode {
			j := 0
			for j < len(node.Content)/2 {
				if node.Content[j*2].Value == key {
					node.Content = append(node.Content[:j*2], node.Content[j*2+2:]...)
					continue
				}
				j++
			}
			node.Content = removeKey(node.Content, key)
		}
		if node.Kind == yaml.SequenceNode {
			node.Content = removeKey(node.Content, key)
		}
		newNodes = append(newNodes, node)
	}
	return newNodes
}

func ExecuteCommand(n nodes.Node, command string, envVars ...[]string) (string, error) {
	raw := bytes.Buffer{}
	cmd := n.Command("sh", "-c", command)
	if len(envVars) > 0 {
		cmd.SetEnv(envVars[0]...)
	}
	if err := cmd.SetStdout(&raw).SetStderr(&raw).Run(); err != nil {
		return "", err
	}
	if strings.Contains(raw.String(), "Error:") {
		return "", errors.New(raw.String())
	}
	return raw.String(), nil
}

func snakeCase(s string) string {
	var result []rune
	for i, c := range s {
		if unicode.IsUpper(c) {
			if i > 0 && !unicode.IsUpper(rune(s[i-1])) {
				result = append(result, '_')
			}
			result = append(result, unicode.ToLower(c))
		} else {
			result = append(result, c)
		}
	}
	return string(result)
}

func ConvertMapKeysToSnakeCase(m map[string]interface{}) map[string]interface{} {
	newMap := make(map[string]interface{})
	for k, v := range m {
		newKey := snakeCase(k)
		newMap[newKey] = v
	}
	return newMap
}

// contains checks if a string is present in a slice
func Contains(s []string, str string) bool {
	for _, v := range s {
		if v == str {
			return true
		}
	}

	return false
}

<<<<<<< HEAD
func AWSGetConfig(ctx context.Context, secrets map[string]string, region string) (aws.Config, error) {
=======
func AWSGetConfig(secrets map[string]string, region string) (aws.Config, error) {
>>>>>>> 56d85421
	customProvider := credentials.NewStaticCredentialsProvider(
		secrets["AccessKey"], secrets["SecretKey"], "",
	)
	cfg, err := config.LoadDefaultConfig(
		context.TODO(),
		config.WithCredentialsProvider(customProvider),
		config.WithRegion(region),
	)
	if err != nil {
		return aws.Config{}, err
	}
	return cfg, nil
}

func AWSIsPrivateSubnet(ctx context.Context, svc *ec2.Client, subnetID *string) (bool, error) {
	keyname := "association.subnet-id"
	drtInput := &ec2.DescribeRouteTablesInput{
		Filters: []types.Filter{
			{
				Name:   &keyname,
				Values: []string{*subnetID},
			},
		},
	}
	rt, err := svc.DescribeRouteTables(ctx, drtInput)
	if err != nil {
		return false, err
	}

	for _, associatedRouteTable := range rt.RouteTables {
		for i := range associatedRouteTable.Routes {
			route := associatedRouteTable.Routes[i]
			// Check if route is public
			if route.DestinationCidrBlock != nil &&
				route.GatewayId != nil &&
				*route.DestinationCidrBlock == "0.0.0.0/0" &&
				strings.Contains(*route.GatewayId, "igw") {
				return false, nil // Public subnet
			}
		}
	}

	return true, nil
}

func AWSGetPrivateAZs(ctx context.Context, svc *ec2.Client, subnets []Subnets) ([]string, error) {
	var azs []string
	for _, s := range subnets {
		isPrivate, err := AWSIsPrivateSubnet(ctx, svc, &s.SubnetId)
		if err != nil {
			return nil, nil
		}
		if isPrivate {
			sid := &ec2.DescribeSubnetsInput{
				SubnetIds: []string{s.SubnetId},
			}
			ds, err := svc.DescribeSubnets(ctx, sid)
			if err != nil {
				return nil, nil
			}
			for _, describeSubnet := range ds.Subnets {
				if !slices.Contains(azs, *describeSubnet.AvailabilityZone) {
					azs = append(azs, *describeSubnet.AvailabilityZone)
				}
			}
		}
	}
	return azs, nil
}

func AWSGetAZs(ctx context.Context, svc *ec2.Client) ([]string, error) {
	var azs []string
	result, err := svc.DescribeAvailabilityZones(ctx, &ec2.DescribeAvailabilityZonesInput{})
	if err != nil {
		return nil, err
	}
	for i, az := range result.AvailabilityZones {
		if i == 3 {
			break
		}
		azs = append(azs, *az.ZoneName)
	}
	return azs, nil
<<<<<<< HEAD
}

func AzureGetConfig(secrets map[string]string) (*azidentity.ClientSecretCredential, error) {
	cfg, err := azidentity.NewClientSecretCredential(
		secrets["TenantID"], secrets["ClientID"], secrets["ClientSecret"], nil,
	)
	if err != nil {
		return &azidentity.ClientSecretCredential{}, err
	}
	return cfg, nil
=======
>>>>>>> 56d85421
}<|MERGE_RESOLUTION|>--- conflicted
+++ resolved
@@ -30,10 +30,7 @@
 	"sigs.k8s.io/kind/pkg/cluster/nodes"
 	"sigs.k8s.io/kind/pkg/errors"
 
-<<<<<<< HEAD
 	"github.com/Azure/azure-sdk-for-go/sdk/azidentity"
-=======
->>>>>>> 56d85421
 	"github.com/aws/aws-sdk-go-v2/aws"
 	"github.com/aws/aws-sdk-go-v2/config"
 	"github.com/aws/aws-sdk-go-v2/credentials"
@@ -180,7 +177,6 @@
 	}
 
 	return nil
-
 }
 
 func encryptSecret(secretMap map[string]map[string]interface{}, vaultPassword string) error {
@@ -270,16 +266,12 @@
 	return false
 }
 
-<<<<<<< HEAD
 func AWSGetConfig(ctx context.Context, secrets map[string]string, region string) (aws.Config, error) {
-=======
-func AWSGetConfig(secrets map[string]string, region string) (aws.Config, error) {
->>>>>>> 56d85421
 	customProvider := credentials.NewStaticCredentialsProvider(
 		secrets["AccessKey"], secrets["SecretKey"], "",
 	)
 	cfg, err := config.LoadDefaultConfig(
-		context.TODO(),
+		ctx,
 		config.WithCredentialsProvider(customProvider),
 		config.WithRegion(region),
 	)
@@ -358,7 +350,6 @@
 		azs = append(azs, *az.ZoneName)
 	}
 	return azs, nil
-<<<<<<< HEAD
 }
 
 func AzureGetConfig(secrets map[string]string) (*azidentity.ClientSecretCredential, error) {
@@ -369,6 +360,4 @@
 		return &azidentity.ClientSecretCredential{}, err
 	}
 	return cfg, nil
-=======
->>>>>>> 56d85421
 }