/*
Copyright 2019 The Kubernetes Authors.

Licensed under the Apache License, Version 2.0 (the "License");
you may not use this file except in compliance with the License.
You may obtain a copy of the License at

    http://www.apache.org/licenses/LICENSE-2.0

Unless required by applicable law or agreed to in writing, software
distributed under the License is distributed on an "AS IS" BASIS,
WITHOUT WARRANTIES OR CONDITIONS OF ANY KIND, either express or implied.
See the License for the specific language governing permissions and
limitations under the License.
*/

package commons

import (
	"errors"
	"fmt"
	"os"
	"reflect"
	"strconv"
	"strings"

	"github.com/go-playground/validator/v10"
	vault "github.com/sosedoff/ansible-vault-go"
	"gopkg.in/yaml.v3"
)

type Resource struct {
	ApiVersion string                 `yaml:"apiVersion"`
	Kind       string                 `yaml:"kind"`
	Metadata   map[string]interface{} `yaml:"metadata"`
	Spec       map[string]interface{} `yaml:"spec"`
}

type K8sObject struct {
	APIVersion string         `yaml:"apiVersion" validate:"required"`
	Kind       string         `yaml:"kind" validate:"required"`
	Spec       DescriptorFile `yaml:"spec" validate:"required,dive"`
}

// DescriptorFile represents the YAML structure in the spec field of the descriptor file
type DescriptorFile struct {
	ClusterID        string `yaml:"cluster_id" validate:"required,min=3,max=100"`
	DeployAutoscaler bool   `yaml:"deploy_autoscaler" validate:"boolean"`

	Bastion Bastion `yaml:"bastion"`

	StorageClass StorageClass `yaml:"storageclass" validate:"dive"`

	Credentials Credentials `yaml:"credentials" validate:"dive"`

	InfraProvider string `yaml:"infra_provider" validate:"required,oneof='aws' 'gcp' 'azure'"`

	K8SVersion string `yaml:"k8s_version" validate:"required,startswith=v,min=7,max=8"`
	Region     string `yaml:"region" validate:"required"`

	Networks Networks `yaml:"networks" validate:"omitempty,dive"`

	Dns struct {
		ManageZone bool `yaml:"manage_zone" validate:"boolean"`
	} `yaml:"dns"`

	DockerRegistries []DockerRegistry `yaml:"docker_registries" validate:"dive"`

	ExternalDomain string `yaml:"external_domain" validate:"omitempty,hostname"`

	Security struct {
		NodesIdentity string `yaml:"nodes_identity"`
		AWS           struct {
			CreateIAM bool `yaml:"create_iam" validate:"boolean"`
		} `yaml:"aws" validate:"dive"`
	} `yaml:"security" validate:"dive"`

	Keos struct {
		Flavour string `yaml:"flavour"`
		Version string `yaml:"version"`
	} `yaml:"keos"`

	ControlPlane struct {
		Managed         bool   `yaml:"managed" validate:"boolean"`
		Name            string `yaml:"name"`
		NodeImage       string `yaml:"node_image" validate:"required_if=InfraProvider gcp"`
		HighlyAvailable bool   `yaml:"highly_available" validate:"boolean"`
		Size            string `yaml:"size" validate:"required_if=Managed false"`
		RootVolume      struct {
			Size          int    `yaml:"size" validate:"numeric"`
			Type          string `yaml:"type"`
			Encrypted     bool   `yaml:"encrypted" validate:"boolean"`
			EncryptionKey string `yaml:"encryption_key"`
		} `yaml:"root_volume"`
		Tags         []map[string]string `yaml:"tags"`
		AWS          AWSCP               `yaml:"aws"`
		Azure        AzureCP             `yaml:"azure"`
		ExtraVolumes []ExtraVolume       `yaml:"extra_volumes"`
	} `yaml:"control_plane"`

<<<<<<< HEAD
	StorageClass StorageClass `yaml:storageclass`
	WorkerNodes  WorkerNodes  `yaml:"worker_nodes" validate:"required,dive"`
=======
	WorkerNodes WorkerNodes `yaml:"worker_nodes" validate:"required,dive"`
>>>>>>> 23181304
}

type Networks struct {
	VPCID         string    `yaml:"vpc_id"`
	VPCCidrBlock  string    `yaml:"vpc_cidr" validate:"omitempty,cidrv4"`
	PodsCidrBlock string    `yaml:"pods_cidr" validate:"omitempty,cidrv4"`
	PodsSubnets   []Subnets `yaml:"pods_subnets"`
	Subnets       []Subnets `yaml:"subnets"`
	ResourceGroup string    `yaml:"resource_group"`
}

type Subnets struct {
	SubnetId  string `yaml:"subnet_id"`
	CidrBlock string `yaml:"cidr" validate:"omitempty,cidrv4"`
	Role      string `yaml:"role" validate:"oneof='control-plane' 'node'"`
}

type AWSCP struct {
	AssociateOIDCProvider bool   `yaml:"associate_oidc_provider" validate:"boolean"`
	EncryptionKey         string `yaml:"encryption_key"`
	Logging               struct {
		ApiServer         bool `yaml:"api_server" validate:"boolean"`
		Audit             bool `yaml:"audit" validate:"boolean"`
		Authenticator     bool `yaml:"authenticator" validate:"boolean"`
		ControllerManager bool `yaml:"controller_manager" validate:"boolean"`
		Scheduler         bool `yaml:"scheduler" validate:"boolean"`
	} `yaml:"logging"`
}

type AzureCP struct {
	Tier string `yaml:"tier" validate:"oneof='Free' 'Paid'"`
}

type WorkerNodes []struct {
	Name             string            `yaml:"name" validate:"required"`
	NodeImage        string            `yaml:"node_image" validate:"required_if=InfraProvider gcp"`
	Quantity         int               `yaml:"quantity" validate:"required,numeric,gt=0"`
	Size             string            `yaml:"size" validate:"required"`
	ZoneDistribution string            `yaml:"zone_distribution" validate:"omitempty,oneof='balanced' 'unbalanced'"`
	AZ               string            `yaml:"az"`
	SSHKey           string            `yaml:"ssh_key"`
	Spot             bool              `yaml:"spot" validate:"omitempty,boolean"`
	Labels           map[string]string `yaml:"labels"`
	Taints           []string          `yaml:"taints" validate:"omitempty,dive"`
	NodeGroupMaxSize int               `yaml:"max_size" validate:"required_with=NodeGroupMinSize,numeric,omitempty"`
	NodeGroupMinSize int               `yaml:"min_size" validate:"required_with=NodeGroupMaxSize,numeric,omitempty"`
	RootVolume       struct {
		Size          int    `yaml:"size" validate:"numeric"`
		Type          string `yaml:"type"`
		Encrypted     bool   `yaml:"encrypted" validate:"boolean"`
		EncryptionKey string `yaml:"encryption_key"`
	} `yaml:"root_volume"`
	ExtraVolumes []ExtraVolume `yaml:"extra_volumes"`
}

// Bastion represents the bastion VM
type Bastion struct {
	NodeImage         string   `yaml:"node_image"`
	VMSize            string   `yaml:"vm_size"`
	AllowedCIDRBlocks []string `yaml:"allowedCIDRBlocks"`
	SSHKey            string   `yaml:"ssh_key"`
}

type ExtraVolume struct {
	Name          string `yaml:"name"`
	DeviceName    string `yaml:"device_name"`
	Size          int    `yaml:"size" validate:"numeric"`
	Type          string `yaml:"type"`
	Label         string `yaml:"label"`
	Encrypted     bool   `yaml:"encrypted" validate:"boolean"`
	EncryptionKey string `yaml:"encryption_key"`
	MountPath     string `yaml:"mount_path" validate:"omitempty,required_with=Name"`
}

type Credentials struct {
	AWS              AWSCredentials              `yaml:"aws" validate:"excluded_with=AZURE GCP"`
	AZURE            AzureCredentials            `yaml:"azure" validate:"excluded_with=AWS GCP"`
	GCP              GCPCredentials              `yaml:"gcp" validate:"excluded_with=AWS AZURE"`
	GithubToken      string                      `yaml:"github_token"`
	DockerRegistries []DockerRegistryCredentials `yaml:"docker_registries"`
}

type AWSCredentials struct {
	AccessKey string `yaml:"access_key"`
	SecretKey string `yaml:"secret_key"`
	Region    string `yaml:"region"`
	AccountID string `yaml:"account_id"`
}

type AzureCredentials struct {
	SubscriptionID string `yaml:"subscription_id"`
	TenantID       string `yaml:"tenant_id"`
	ClientID       string `yaml:"client_id"`
	ClientSecret   string `yaml:"client_secret"`
}

type GCPCredentials struct {
	ProjectID    string `yaml:"project_id"`
	PrivateKeyID string `yaml:"private_key_id"`
	PrivateKey   string `yaml:"private_key"`
	ClientEmail  string `yaml:"client_email"`
	ClientID     string `yaml:"client_id"`
}

type DockerRegistryCredentials struct {
	URL  string `yaml:"url"`
	User string `yaml:"user"`
	Pass string `yaml:"pass"`
}

type DockerRegistry struct {
	AuthRequired bool   `yaml:"auth_required" validate:"boolean"`
	Type         string `yaml:"type" validate:"required,oneof='acr' 'ecr' 'generic'"`
	URL          string `yaml:"url" validate:"required"`
	KeosRegistry bool   `yaml:"keos_registry" validate:"omitempty,boolean"`
}

type TemplateParams struct {
	Descriptor       DescriptorFile
	Credentials      map[string]string
	DockerRegistries []map[string]interface{}
}

type AWS struct {
	Credentials AWSCredentials `yaml:"credentials"`
}

type AZURE struct {
	Credentials AzureCredentials `yaml:"credentials"`
}

type GCP struct {
	Credentials GCPCredentials `yaml:"credentials"`
}

type SecretsFile struct {
	Secrets Secrets `yaml:"secrets"`
}

type Secrets struct {
	AWS              AWS                         `yaml:"aws"`
	AZURE            AZURE                       `yaml:"azure"`
	GCP              GCP                         `yaml:"gcp"`
	GithubToken      string                      `yaml:"github_token"`
	ExternalRegistry DockerRegistryCredentials   `yaml:"external_registry"`
	DockerRegistries []DockerRegistryCredentials `yaml:"docker_registries"`
}

type EFS struct {
	Name        string `yaml:"name" validate:"required_with=ID"`
	ID          string `yaml:"id" validate:"required_with=Name"`
	Permissions string `yaml:"permissions,omitempty"`
}

type ProviderParams struct {
	Region      string
	Managed     bool
	Credentials map[string]string
	GithubToken string
}

type StorageClass struct {
	EFS           EFS          `yaml:"efs"`
	EncryptionKey string       `yaml:"encryptionKey,omitempty"  validate:"omitempty"`
	Class         string       `yaml:"class,omitempty"  validate:"omitempty,oneof='standard' 'premium'"`
	Parameters    SCParameters `yaml:"parameters,omitempty" validate:"omitempty,dive"`
}

type SCParameters struct {
	Type string `yaml:"type,omitempty" validate:"omitempty"`

	ProvisionedIopsOnCreate string `yaml:"provisioned_iops_on_create,omitempty"  validate:"omitempty"`
	ReplicationType         string `yaml:"replication_type,omitempty" validate:"omitempty,oneof='none' 'regional-pd'"`
	DiskEncryptionKmsKey    string `yaml:"disk_encryption_kms_key,omitempty"  validate:"omitempty"`
	Labels                  string `yaml:"labels,omitempty"  validate:"omitempty"`

	IopsPerGB                  string `yaml:"iopsPerGB,omitempty" validate:"omitempty,excluded_with=Iops"`
	FsType                     string `yaml:"fsType,omitempty"  validate:"omitempty"`
	KmsKeyId                   string `yaml:"kmsKeyId,omitempty"  validate:"omitempty"`
	AllowAutoIOPSPerGBIncrease string `yaml:"allowAutoIOPSPerGBIncrease,omitempty" validate:"omitempty,oneof='true' 'false'"`
	Iops                       string `yaml:"iops,omitempty" validate:"omitempty,excluded_with=IopsPerGB"`
	Throughput                 int    `yaml:"throughput,omitempty" validate:"omitempty,gt=0"`
	Encrypted                  string `yaml:"encrypted,omitempty" validate:"omitempty,oneof='true' 'false'"`
	BlockExpress               string `yaml:"blockExpress,omitempty" validate:"omitempty,oneof='true' 'false'"`
	BlockSize                  string `yaml:"blockSize,omitempty" validate:"omitempty"`

	Provisioner           string `yaml:"provisioner,omitempty" validate:"omitempty,oneof='disk.csi.azure.com' 'file.csi.azure.com"`
	SkuName               string `yaml:"skuName,omitempty" validate:"omitempty"`
	Kind                  string `yaml:"kind,omitempty" validate:"omitempty,oneof='managed'"`
	CachingMode           string `yaml:"cachingMode,omitempty" validate:"omitempty,oneof='None' 'ReadOnly'"`
	DiskEncryptionType    string `yaml:"diskEncryptionType,omitempty" validate:"omitempty,oneof='EncryptionAtRestWithCustomerKey' 'EncryptionAtRestWithPlatformAndCustomerKeys'"`
	DiskEncryptionSetID   string `yaml:"diskEncryptionSetID,omitempty" validate:"omitempty"`
	ResourceGroup         string `yaml:"resourceGroup,omitempty" validate:"omitempty"`
	Tags                  string `yaml:"tags,omitempty"  validate:"omitempty"`
	NetworkAccessPolicy   string `yaml:"networkAccessPolicy,omitempty"  validate:"omitempty,oneof='AllowAll' 'DenyAll' 'AllowPrivate'"`
	PublicNetworkAccess   string `yaml:"publicNetworkAccess,omitempty" validate:"omitempty,oneof='Enabled' 'Disabled'"`
	DiskAccessID          string `yaml:"diskAccessID,omitempty" validate:"omitempty"`
	EnableBursting        string `yaml:"enableBursting,omitempty" validate:"omitempty,oneof='true' 'false'"`
	EnablePerformancePlus string `yaml:"enablePerformancePlus,omitempty" validate:"omitempty,oneof='true' 'false'"`
	SubscriptionID        string `yaml:"subscriptionID,omitempty" validate:"omitempty"`
}

// Init sets default values for the DescriptorFile
func (d DescriptorFile) Init() DescriptorFile {
	d.ControlPlane.HighlyAvailable = true

	// AKS
	d.ControlPlane.Azure.Tier = "Paid"

	// Autoscaler
	d.DeployAutoscaler = true

	// EKS
	d.Security.AWS.CreateIAM = true
	d.ControlPlane.AWS.AssociateOIDCProvider = true
	d.ControlPlane.AWS.Logging.ApiServer = false
	d.ControlPlane.AWS.Logging.Audit = false
	d.ControlPlane.AWS.Logging.Authenticator = false
	d.ControlPlane.AWS.Logging.ControllerManager = false
	d.ControlPlane.AWS.Logging.Scheduler = false

	// Managed zones
	d.Dns.ManageZone = true

	return d
}

// Read descriptor file
func GetClusterDescriptor(descriptorPath string) (*DescriptorFile, error) {
	_, err := os.Stat(descriptorPath)
	if err != nil {
		return nil, errors.New("No exists any cluster descriptor as " + descriptorPath)
	}
	var k8sStruct K8sObject

	descriptorRAW, err := os.ReadFile(descriptorPath)
	if err != nil {
		return nil, err
	}

	k8sStruct.Spec = new(DescriptorFile).Init()
	err = yaml.Unmarshal(descriptorRAW, &k8sStruct)
	if err != nil {
		return nil, err
	}
	descriptorFile := k8sStruct.Spec
	validate := validator.New()

	validate.RegisterCustomTypeFunc(CustomTypeAWSCredsFunc, AWSCredentials{})
	validate.RegisterCustomTypeFunc(CustomTypeGCPCredsFunc, GCPCredentials{})
	validate.RegisterValidation("gte_param_if_exists", gteParamIfExists)
	validate.RegisterValidation("lte_param_if_exists", lteParamIfExists)
	validate.RegisterValidation("required_if_for_bool", requiredIfForBool)

	err = validate.Struct(descriptorFile)
	if err != nil {
		return nil, err
	}
	return &descriptorFile, nil
}

func DecryptFile(filePath string, vaultPassword string) (string, error) {
	data, err := vault.DecryptFile(filePath, vaultPassword)

	if err != nil {
		return "", err
	}
	return data, nil
}

func GetSecretsFile(secretsPath string, vaultPassword string) (*SecretsFile, error) {
	secretRaw, err := DecryptFile(secretsPath, vaultPassword)
	var secretFile SecretsFile
	if err != nil {
		err := errors.New("the vaultPassword is incorrect")
		return nil, err
	}

	err = yaml.Unmarshal([]byte(secretRaw), &secretFile)
	if err != nil {
		return nil, err
	}
	return &secretFile, nil
}

func IfExistsStructField(fl validator.FieldLevel) bool {
	structValue := reflect.ValueOf(fl.Parent().Interface())

	excludeFieldName := fl.Param()

	// Get the value of the exclude field
	excludeField := structValue.FieldByName(excludeFieldName)

	// Exclude field is set to false or invalid, so don't exclude this field
	return reflect.DeepEqual(excludeField, reflect.Zero(reflect.TypeOf(excludeField)).Interface())
}

func CustomTypeAWSCredsFunc(field reflect.Value) interface{} {
	if value, ok := field.Interface().(AWSCredentials); ok {
		return value.AccessKey
	}
	return nil
}

func CustomTypeGCPCredsFunc(field reflect.Value) interface{} {
	if value, ok := field.Interface().(GCPCredentials); ok {
		return value.ClientEmail
	}
	return nil
}

func gteParamIfExists(fl validator.FieldLevel) bool {
	field := fl.Field()
	fieldCompared := fl.Param()

	if field.Kind() == reflect.Int && field.Int() == 0 {
		return true
	}

	var paramFieldValue reflect.Value

	if fl.Parent().Kind() == reflect.Ptr {
		paramFieldValue = fl.Parent().Elem().FieldByName(fieldCompared)
	} else {
		paramFieldValue = fl.Parent().FieldByName(fieldCompared)
	}

	if paramFieldValue.Kind() != reflect.Int {
		return false
	}
	if paramFieldValue.Int() == 0 {
		return true
	}

	if paramFieldValue.Int() > 0 {
		return field.Int() >= paramFieldValue.Int()
	}
	return false
}

func lteParamIfExists(fl validator.FieldLevel) bool {
	field := fl.Field()
	fieldCompared := fl.Param()

	//omitEmpty
	if field.Kind() == reflect.Int && field.Int() == 0 {
		return true
	}

	var paramFieldValue reflect.Value

	if fl.Parent().Kind() == reflect.Ptr {
		paramFieldValue = fl.Parent().Elem().FieldByName(fieldCompared)
	} else {
		paramFieldValue = fl.Parent().FieldByName(fieldCompared)
	}

	if paramFieldValue.Kind() != reflect.Int {
		return false
	}

	if paramFieldValue.Int() == 0 {
		return true
	}

	if paramFieldValue.Int() > 0 {
		return field.Int() <= paramFieldValue.Int()
	}

	return false
}

func requiredIfForBool(fl validator.FieldLevel) bool {
	params := strings.Split(fl.Param(), " ")
	if len(params) != 2 {
		panic(fmt.Sprintf("Bad param number for required_if %s", fl.FieldName()))
	}

	if !requireCheckFieldValue(fl, params[0], params[1], false) {
		return true
	}
	field := fl.Field()
	fl.Parent()
	return field.IsValid() && field.Interface() != reflect.Zero(field.Type()).Interface()
}

func requireCheckFieldValue(fl validator.FieldLevel, param string, value string, defaultNotFoundValue bool) bool {
	field, kind, _, found := fl.GetStructFieldOKAdvanced2(fl.Parent(), param)
	if !found {
		return defaultNotFoundValue
	}

	if kind == reflect.Bool {
		val, err := strconv.ParseBool(value)
		if err != nil {
			return false
		}

		return field.Bool() == val
	}

	return false

}<|MERGE_RESOLUTION|>--- conflicted
+++ resolved
@@ -98,12 +98,8 @@
 		ExtraVolumes []ExtraVolume       `yaml:"extra_volumes"`
 	} `yaml:"control_plane"`
 
-<<<<<<< HEAD
 	StorageClass StorageClass `yaml:storageclass`
 	WorkerNodes  WorkerNodes  `yaml:"worker_nodes" validate:"required,dive"`
-=======
-	WorkerNodes WorkerNodes `yaml:"worker_nodes" validate:"required,dive"`
->>>>>>> 23181304
 }
 
 type Networks struct {
