--- conflicted
+++ resolved
@@ -75,14 +75,7 @@
 func getValidator(provider string, managed bool) (Validator, error) {
 	switch provider {
 	case "aws":
-<<<<<<< HEAD
 		return newAWSValidator(managed), nil
-=======
-		if managed {
-			return newEKSValidator(), nil
-		}
-		return nil, errors.New("WIP in not managed AWS")
->>>>>>> de874112
 	case "azure":
 		return newAzureValidator(managed), nil
 	case "gcp":
