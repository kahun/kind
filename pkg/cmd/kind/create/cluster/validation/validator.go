--- conflicted
+++ resolved
@@ -75,19 +75,12 @@
 func getValidator(provider string, managed bool) (Validator, error) {
 	switch provider {
 	case "aws":
-<<<<<<< HEAD
 		return newAWSValidator(managed), nil
-=======
-		if managed {
-			return newEKSValidator(), nil
-		}
-		return nil, errors.New("WIP in not manage AWS")
 	case "azure":
 		if managed {
 			return newAKSValidator(), nil
 		}
 		return nil, errors.New("WIP in not manage Azure")
->>>>>>> 640c62eb
 	case "gcp":
 		if managed {
 			return nil, errors.New("WIP in manage GCP")
