/*
Copyright 2018 The Kubernetes Authors.

Licensed under the Apache License, Version 2.0 (the "License");
you may not use this file except in compliance with the License.
You may obtain a copy of the License at

    http://www.apache.org/licenses/LICENSE-2.0

Unless required by applicable law or agreed to in writing, software
distributed under the License is distributed on an "AS IS" BASIS,
WITHOUT WARRANTIES OR CONDITIONS OF ANY KIND, either express or implied.
See the License for the specific language governing permissions and
limitations under the License.
*/

// Package cluster implements the `create cluster` command
package cluster

import (
	"fmt"
	"io"
	"io/ioutil"

	"syscall"
	"time"

	term "golang.org/x/term"

	"github.com/spf13/cobra"

	"sigs.k8s.io/kind/pkg/cluster"
	"sigs.k8s.io/kind/pkg/cmd/kind/create/cluster/validation"

	"sigs.k8s.io/kind/pkg/cmd"
	"sigs.k8s.io/kind/pkg/errors"
	"sigs.k8s.io/kind/pkg/log"

	"sigs.k8s.io/kind/pkg/internal/cli"
	"sigs.k8s.io/kind/pkg/internal/runtime"
)

type flagpole struct {
	Name           string
	Config         string
	ImageName      string
	Retain         bool
	Wait           time.Duration
	Kubeconfig     string
	VaultPassword  string
	DescriptorPath string
	MoveManagement bool
	AvoidCreation  bool
}

// NewCommand returns a new cobra.Command for cluster creation
func NewCommand(logger log.Logger, streams cmd.IOStreams) *cobra.Command {
	flags := &flagpole{}
	cmd := &cobra.Command{
		Args:  cobra.NoArgs,
		Use:   "cluster",
		Short: "Creates a local Kubernetes cluster",
		Long:  "Creates a local Kubernetes cluster using Docker container 'nodes'",
		RunE: func(cmd *cobra.Command, args []string) error {
			cli.OverrideDefaultName(cmd.Flags())
			return runE(logger, streams, flags)
		},
	}
	cmd.Flags().StringVarP(
		&flags.Name,
		"name",
		"n",
		"",
		"cluster name, overrides KIND_CLUSTER_NAME, config (default kind)",
	)
	cmd.Flags().StringVar(
		&flags.Config,
		"config",
		"",
		"path to a kind config file",
	)
	cmd.Flags().StringVar(
		&flags.ImageName,
		"image",
		"",
		"node docker image to use for booting the cluster",
	)
	cmd.Flags().BoolVar(
		&flags.Retain,
		"retain",
		false,
		"retain nodes for debugging when cluster creation fails",
	)
	cmd.Flags().DurationVar(
		&flags.Wait,
		"wait",
		time.Duration(0),
		"wait for control plane node to be ready (default 0s)",
	)
	cmd.Flags().StringVar(
		&flags.Kubeconfig,
		"kubeconfig",
		"",
		"sets kubeconfig path instead of $KUBECONFIG or $HOME/.kube/config",
	)
	cmd.Flags().StringVarP(
		&flags.VaultPassword,
		"vault-password",
		"p",
		"",
		"sets vault password to encrypt secrets",
	)
	cmd.Flags().StringVarP(
		&flags.DescriptorPath,
		"descriptor",
		"d",
		"",
		"allows you to indicate the name of the descriptor located in this directory. By default it is cluster.yaml",
	)
	cmd.Flags().BoolVar(
		&flags.MoveManagement,
		"keep-mgmt",
		false,
		"by setting this flag the cluster management will be kept in the kind",
	)
	cmd.Flags().BoolVar(
		&flags.AvoidCreation,
		"avoid-creation",
		false,
		"by setting this flag the worker cluster won't be created",
	)

	return cmd
}

func runE(logger log.Logger, streams cmd.IOStreams, flags *flagpole) error {

	validateFlags(flags)

	provider := cluster.NewProvider(
		cluster.ProviderWithLogger(logger),
		runtime.GetDefault(logger),
	)

	if flags.Descriptor == "" {
		flags.Descriptor = "cluster.yaml"
	}
	err := validation.InitValidator(flags.Descriptor)
	if err != nil {
		return err
	}
	err = validation.ExecuteDescriptorValidations()
	if err != nil {
		return err
	}

	// handle config flag, we might need to read from stdin
	withConfig, err := configOption(flags.Config, streams.In)
	if err != nil {
		return err
	}

	if flags.VaultPassword == "" {
		flags.VaultPassword, err = setPassword()
		if err != nil {
			return err
		}
	}

<<<<<<< HEAD
	//Probablemente fallo si no existe
	err = validation.ExecuteSecretsValidations("./secrets.yaml", flags.VaultPassword)
	if err != nil {
		return err
	}

	err = validation.ExecuteCommonsValidations()
	if err != nil {
		return err
=======
	if flags.DescriptorPath == "" {
		flags.DescriptorPath = "./cluster.yaml"
>>>>>>> 9ad9c5fa
	}

	// create the cluster
	if err = provider.Create(
		flags.Name,
		flags.VaultPassword,
		flags.DescriptorPath,
		flags.MoveManagement,
		flags.AvoidCreation,
		withConfig,
		cluster.CreateWithNodeImage(flags.ImageName),
		cluster.CreateWithRetain(flags.Retain),
		cluster.CreateWithMove(flags.MoveManagement),
		cluster.CreateWithAvoidCreation(flags.AvoidCreation),
		cluster.CreateWithWaitForReady(flags.Wait),
		cluster.CreateWithKubeconfigPath(flags.Kubeconfig),
		cluster.CreateWithDisplayUsage(true),
		cluster.CreateWithDisplaySalutation(true),
	); err != nil {
		return errors.Wrap(err, "failed to create cluster")
	}

	return nil
}

// configOption converts the raw --config flag value to a cluster creation
// option matching it. it will read from stdin if the flag value is `-`
func configOption(rawConfigFlag string, stdin io.Reader) (cluster.CreateOption, error) {
	// if not - then we are using a real file
	if rawConfigFlag != "-" {
		return cluster.CreateWithConfigFile(rawConfigFlag), nil
	}
	// otherwise read from stdin
	raw, err := ioutil.ReadAll(stdin)
	if err != nil {
		return nil, errors.Wrap(err, "error reading config from stdin")
	}
	return cluster.CreateWithRawConfig(raw), nil
}

func setPassword() (string, error) {
	firstPassword, err := requestPassword("Vault Password: ")
	if err != nil {
		return "", err
	}
	secondPassword, err := requestPassword("Rewrite Vault Password:")
	if err != nil {
		return "", err
	}
	if firstPassword != secondPassword {
		return "", errors.New("The passwords do not match.")
	}

	return firstPassword, nil
}

func requestPassword(request string) (string, error) {
	fmt.Print(request)
	bytePassword, err := term.ReadPassword(int(syscall.Stdin))
	if err != nil {
		return "", err
	}
	fmt.Print("\n")
	return string(bytePassword), nil
}

func validateFlags(flags *flagpole) error {
	count := 0
	if flags.AvoidCreation {
		count++
	}
	if flags.Retain {
		count++
	}
	if flags.MoveManagement {
		count++
	}
	if count > 1 {
		return errors.New("Flags --retain, --avoid-creation, and --keep-mgmt are mutually exclusive")
	}
	return nil
}<|MERGE_RESOLUTION|>--- conflicted
+++ resolved
@@ -142,10 +142,10 @@
 		runtime.GetDefault(logger),
 	)
 
-	if flags.Descriptor == "" {
-		flags.Descriptor = "cluster.yaml"
-	}
-	err := validation.InitValidator(flags.Descriptor)
+	if flags.DescriptorPath == "" {
+		flags.DescriptorPath = "./cluster.yaml"
+	}
+	err := validation.InitValidator(flags.DescriptorPath)
 	if err != nil {
 		return err
 	}
@@ -167,7 +167,6 @@
 		}
 	}
 
-<<<<<<< HEAD
 	//Probablemente fallo si no existe
 	err = validation.ExecuteSecretsValidations("./secrets.yaml", flags.VaultPassword)
 	if err != nil {
@@ -177,10 +176,7 @@
 	err = validation.ExecuteCommonsValidations()
 	if err != nil {
 		return err
-=======
-	if flags.DescriptorPath == "" {
-		flags.DescriptorPath = "./cluster.yaml"
->>>>>>> 9ad9c5fa
+
 	}
 
 	// create the cluster
