# Changelog

## 0.17.0-0.4.1 (upcoming)

<<<<<<< HEAD
* [Core] Fix panic when keos_version is not defined
=======
* [Core] Update runc golang module to fix GHSA-xr7r-f8xq-vfvv
>>>>>>> 23b8666c

## 0.17.0-0.4.0 (2024-03-06)

* [Core] Support offline deployments
* [Core] Added validation for regions
* [Core] Added infrastructure validations for azs, vpcs, subnets and k8s versions
* [Core] Upgrade go version to 1.20
* [Azure] Bump cluster-api-provider-azure to v1.11.4
* [Azure] Add priority class to NMI
* [Core] Bump cluster api to v1.5.3
* [Core] Enable scale from zero for node groups
* [Core] Added new CR ClusterConfig for cluster configurations
* [Core] Support OCI helm repositories
* [Core] Restrict the maximum number of unhealthy nodes in MachineHealthCheck
* [Core] Set custom maxUnhealthy for CP and workers
* [Core] Added default retrieval of the latest cluster-operator helm chart.
* [Core] Override the cluster-operator chart and image versions in clusterconfig
* [AWS][EKS] Support aws load balancer controller manager (optional)
* [Core] Enable OCI during upgrade
* [Core] Enabled min_size to be set to zero during upgrade

## 0.17.0-0.3.7 (2024-01-31)

* [Azure] HotFix: Disable Azure cloud routes and fix Azure csi drivers in upgrade script
* [Azure] HotFix: Remove Azure cloud route table maintenance
* [Core] Downgrade CCM to match k8s version 1.26
* [Azure] Disable nodes CIDR in Azure
* [Internal] Add utility to upload keos installer docker images
* [Docs] Fix: EFS permissions
* [Docs] Add AWS details
* [Core] Fix: check if coredns PDB already exists before deploying

## 0.17.0-0.3.6 (2023-12-21)

* [Core] HotFix: storageclass.parameters.label validation

## 0.17.0-0.3.5 (2023-12-19)

* [Core] Change create_iam default behaviour (to false)
* [Docs] Add example full descriptor v1beta1
* [Docs] Update documentation
* [Core] Update upgrade script (upgrade-provisioner_v0.3.py)
* [Docs] Update required policies
* [Core] Add coredns PDB
* [Core] Add cluster-autoscaler annotations to evict local volumes (for coredns, metrics-server, calico, cloud-controllers and CSIs)

## 0.17.0-0.3.4 (2023-11-17)

* [Core] Conditionally increase replicas for capi controllers
* [Core] Add PDB and PriorityClass to capx components
* [Core] Fix authentication for helm repositories
* [Azure] Add PriorityClass to NMI components
* [Core] Add upgrade script from 0.2 to 0.3

## 0.17.0-0.3.3 (2023-10-11)

* [Core] Add remote command execution retries

## 0.17.0-0.3.2 (2023-09-29)

* [Core] Bump cluster-operator due to hotfix

## 0.17.0-0.3.1 (2023-09-28)

* [Core] Add status in KeosCluster
* [Azure] Bump Azure provider to 1.10.4

## 0.17.0-0.3.0 (2023-09-14)

* [Core] Customize coredns configuration
* [Core] Fix wait conditions for unmanaged clusters
* [AWS] Bump cluster-api-provider-aws to v2.2.0
* [AWS] Add clusterAPI capabilities for AWS VMs
* [AWS] Add EKS secrets encryption support
* [Azure] Add Azure file CSI driver
* [Azure] Bump cluster-api-provider-azure to v1.10.0: Fix Azure VMs load balancer health check
* [GCP] Bump cluster-api-provider-gcp to v1.4.0: Fix GCP VMs load balancer health check
* [Core] Bump cluster api to v1.5.1
* [Core] Bump Calico to v3.26.1
* [AWS] Bump cluster-api-provider-aws to v1.5.1
* [AWS] Bump clusterawsadm to v2.2.1
* [Azure] Bump cluster-api-provider-azure unmanaged to v1.9.8
* [Azure] Bump cluster-api-provider-azure managed to v1.10.3

## 0.17.0-0.2.0 (2023-07-03)

* Add clusterAPI capabilities for AKS
* Add clusterAPI capabilities for Azure VMs

## 0.17.0-0.1.0 (2023-03-31)

* Add clusterAPI capabilities for EKS

## Previous development<|MERGE_RESOLUTION|>--- conflicted
+++ resolved
@@ -2,11 +2,8 @@
 
 ## 0.17.0-0.4.1 (upcoming)
 
-<<<<<<< HEAD
 * [Core] Fix panic when keos_version is not defined
-=======
 * [Core] Update runc golang module to fix GHSA-xr7r-f8xq-vfvv
->>>>>>> 23b8666c
 
 ## 0.17.0-0.4.0 (2024-03-06)
 
