--- conflicted
+++ resolved
@@ -2,12 +2,9 @@
 
 ## 0.17.0-0.3.0 (Upcoming)
 
-<<<<<<< HEAD
 * Add clusterAPI capabilities for AWS VMs
-=======
 * Add EKS secrets encryption support
 * Fix wait conditions for unmanaged clusters
->>>>>>> 56cb98b7
 
 ## 0.17.0-0.2.0 (2023-07-03)
 
