# Changelog

## 0.17.0-0.5.0 (upcoming)

<<<<<<< HEAD
* [Core] Update runc golang module to fix GHSA-xr7r-f8xq-vfvv
=======
* Improve command execution retrys
>>>>>>> dfc71362

## 0.17.0-0.4.0 (2024-02-22)

* [Core] Support offline deployments
* [Core] Added validation for regions
* [Core] Added infrastructure validations for azs, vpcs, subnets and k8s versions
* [Core] Upgrade go version to 1.20
* [Azure] Bump cluster-api-provider-azure to v1.11.4
* [Azure] Add priority class to NMI
* [Core] Bump cluster api to v1.5.3
* [Core] Enable scale from zero for node groups
* [Core] Added new CR ClusterConfig for cluster configurations
* [Core] Support OCI helm repositories
* [Core] Restrict the maximum number of unhealthy nodes in MachineHealthCheck
* [Core] Set custom maxUnhealthy for CP and workers
* [Core] Added default retrieval of the latest cluster-operator helm chart.
* [Core] Override the cluster-operator chart and image versions in clusterconfig
* [AWS][EKS] Support aws load balancer controller manager (optional)

## 0.17.0-0.3.7 (2024-01-31)

* [Azure] HotFix: Disable Azure cloud routes and fix Azure csi drivers in upgrade script
* [Azure] HotFix: Remove Azure cloud route table maintenance
* [Core] Downgrade CCM to match k8s version 1.26
* [Azure] Disable nodes CIDR in Azure
* [Internal] Add utility to upload keos installer docker images
* [Docs] Fix: EFS permissions
* [Docs] Add AWS details
* [Core] Fix: check if coredns PDB already exists before deploying

## 0.17.0-0.3.6 (2023-12-21)

* [Core] HotFix: storageclass.parameters.label validation

## 0.17.0-0.3.5 (2023-12-19)

* [Core] Change create_iam default behaviour (to false)
* [Docs] Add example full descriptor v1beta1
* [Docs] Update documentation
* [Core] Update upgrade script (upgrade-provisioner_v0.3.py)
* [Docs] Update required policies
* [Core] Add coredns PDB
* [Core] Add cluster-autoscaler annotations to evict local volumes (for coredns, metrics-server, calico, cloud-controllers and CSIs)

## 0.17.0-0.3.4 (2023-11-17)

* [Core] Conditionally increase replicas for capi controllers
* [Core] Add PDB and PriorityClass to capx components
* [Core] Fix authentication for helm repositories
* [Azure] Add PriorityClass to NMI components
* [Core] Add upgrade script from 0.2 to 0.3

## 0.17.0-0.3.3 (2023-10-11)

* [Core] Add remote command execution retries

## 0.17.0-0.3.2 (2023-09-29)

* [Core] Bump cluster-operator due to hotfix

## 0.17.0-0.3.1 (2023-09-28)

* [Core] Add status in KeosCluster
* [Azure] Bump Azure provider to 1.10.4

## 0.17.0-0.3.0 (2023-09-14)

* [Core] Customize coredns configuration
* [Core] Fix wait conditions for unmanaged clusters
* [AWS] Bump cluster-api-provider-aws to v2.2.0
* [AWS] Add clusterAPI capabilities for AWS VMs
* [AWS] Add EKS secrets encryption support
* [Azure] Add Azure file CSI driver
* [Azure] Bump cluster-api-provider-azure to v1.10.0: Fix Azure VMs load balancer health check
* [GCP] Bump cluster-api-provider-gcp to v1.4.0: Fix GCP VMs load balancer health check
* [Core] Bump cluster api to v1.5.1
* [Core] Bump Calico to v3.26.1
* [AWS] Bump cluster-api-provider-aws to v1.5.1
* [AWS] Bump clusterawsadm to v2.2.1
* [Azure] Bump cluster-api-provider-azure unmanaged to v1.9.8
* [Azure] Bump cluster-api-provider-azure managed to v1.10.3

## 0.17.0-0.2.0 (2023-07-03)

* Add clusterAPI capabilities for AKS
* Add clusterAPI capabilities for Azure VMs

## 0.17.0-0.1.0 (2023-03-31)

* Add clusterAPI capabilities for EKS

## Previous development<|MERGE_RESOLUTION|>--- conflicted
+++ resolved
@@ -2,11 +2,8 @@
 
 ## 0.17.0-0.5.0 (upcoming)
 
-<<<<<<< HEAD
 * [Core] Update runc golang module to fix GHSA-xr7r-f8xq-vfvv
-=======
-* Improve command execution retrys
->>>>>>> dfc71362
+* [Core] Improve command execution retries
 
 ## 0.17.0-0.4.0 (2024-02-22)
 
