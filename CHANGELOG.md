# Changelog

## 0.17.0-0.3.0 (Upcoming)

<<<<<<< HEAD
* Bump cluster-api-provider-azure to v1.10.0: Fix Azure VMs load balancer health check
=======
* Customize coredns configuration
* Bump cluster-api-provider-gcp to v1.4.0
>>>>>>> 7baa1b8e
* Bump cluster-api-provider-aws to v2.2.0
* Add clusterAPI capabilities for AWS VMs
* Add EKS secrets encryption support
* Fix wait conditions for unmanaged clusters

## 0.17.0-0.2.0 (2023-07-03)

* Add clusterAPI capabilities for AKS
* Add clusterAPI capabilities for Azure VMs

## 0.17.0-0.1.0 (2023-03-31)

* Add clusterAPI capabilities for EKS

## Previous development<|MERGE_RESOLUTION|>--- conflicted
+++ resolved
@@ -2,13 +2,10 @@
 
 ## 0.17.0-0.3.0 (Upcoming)
 
-<<<<<<< HEAD
+* Customize coredns configuration
+* Bump cluster-api-provider-aws to v2.2.0
 * Bump cluster-api-provider-azure to v1.10.0: Fix Azure VMs load balancer health check
-=======
-* Customize coredns configuration
-* Bump cluster-api-provider-gcp to v1.4.0
->>>>>>> 7baa1b8e
-* Bump cluster-api-provider-aws to v2.2.0
+* Bump cluster-api-provider-gcp to v1.4.0: Fix GCP VMs load balancer health check
 * Add clusterAPI capabilities for AWS VMs
 * Add EKS secrets encryption support
 * Fix wait conditions for unmanaged clusters
